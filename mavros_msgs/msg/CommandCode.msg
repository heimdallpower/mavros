# MAV_CMD command codes.
# Actual meaning and params you may find in MAVLink documentation
# https://mavlink.io/en/messages/common.html#MAV_CMD

# [[[cog:
# from pymavlink.dialects.v20 import common
# from collections import OrderedDict
# import re
#
#
# def wr_enum(enum, ename, pfx='', bsz=16):
#     cog.outl(f"# {ename}_{pfx}")
#     for k, e in enum:
#         # exclude also deprecated commands
#         if f"{ename}_{pfx}" in e.name and not re.search('deprecated', e.description, re.IGNORECASE):
#             sn = e.name[len(ename) + 1:]
#             l = f"uint{bsz} {sn} = {k}"
#             if e.description:
#                 l += f"{' ' * (50 - len(l))} # {e.description.strip()}"
#             cog.outl(l)
#     cog.outl()
#
#
# def decl_enum(ename):
#     enum = sorted(common.enums[ename].items())
#     enum.pop() # remove ENUM_END
#
#     enumt = []
#     # exception list of commands to not include
#     exlist = [] # ['SPATIAL', 'USER', 'WAYPOINT']
#     for k, e in enum:
#         enumt.extend(e.name[len(ename) + 1:].split('_')[0:1])
#
#     enumt = sorted(set(enumt))
#     enumt = [word for word in enumt if word not in exlist]
#
#     for key in enumt:
#         wr_enum(enum, ename, key)
#
#
# decl_enum('MAV_CMD')
# ]]]
# MAV_CMD_AIRFRAME
uint16 AIRFRAME_CONFIGURATION = 2520

# MAV_CMD_ARM
uint16 ARM_AUTHORIZATION_REQUEST = 3001            # Request authorization to arm the vehicle to a external entity, the arm authorizer is responsible to request all data that is needs from the vehicle before authorize or deny the request. If approved the progress of command_ack message should be set with period of time that this authorization is valid in seconds or in case it was denied it should be set with one of the reasons in ARM_AUTH_DENIED_REASON.

# MAV_CMD_COMPONENT
uint16 COMPONENT_ARM_DISARM = 400                  # Arms / Disarms a component

# MAV_CMD_CONDITION
uint16 CONDITION_DELAY = 112                       # Delay mission state machine.
uint16 CONDITION_CHANGE_ALT = 113                  # Ascend/descend to target altitude at specified rate. Delay mission state machine until desired altitude reached.
uint16 CONDITION_DISTANCE = 114                    # Delay mission state machine until within desired distance of next NAV point.
uint16 CONDITION_YAW = 115                         # Reach a certain target angle.
uint16 CONDITION_LAST = 159                        # NOP - This command is only used to mark the upper limit of the CONDITION commands in the enumeration

# MAV_CMD_CONTROL
uint16 CONTROL_HIGH_LATENCY = 2600                 # Request to start/stop transmitting over the high latency telemetry

# MAV_CMD_DO
uint16 DO_FOLLOW = 32                              # Begin following a target
uint16 DO_FOLLOW_REPOSITION = 33                   # Reposition the MAV after a follow target command has been sent
uint16 DO_SET_MODE = 176                           # Set system mode.
uint16 DO_JUMP = 177                               # Jump to the desired command in the mission list.  Repeat this action only the specified number of times
uint16 DO_CHANGE_SPEED = 178                       # Change speed and/or throttle set points.
uint16 DO_SET_HOME = 179                           # Changes the home location either to the current location or a specified location.
uint16 DO_SET_PARAMETER = 180                      # Set a system parameter.  Caution!  Use of this command requires knowledge of the numeric enumeration value of the parameter.
uint16 DO_SET_RELAY = 181                          # Set a relay to a condition.
uint16 DO_REPEAT_RELAY = 182                       # Cycle a relay on and off for a desired number of cycles with a desired period.
uint16 DO_SET_SERVO = 183                          # Set a servo to a desired PWM value.
uint16 DO_REPEAT_SERVO = 184                       # Cycle a between its nominal setting and a desired PWM for a desired number of cycles with a desired period.
uint16 DO_FLIGHTTERMINATION = 185                  # Terminate flight immediately
uint16 DO_CHANGE_ALTITUDE = 186                    # Change altitude set point.
uint16 DO_LAND_START = 189                         # Mission command to perform a landing. This is used as a marker in a mission to tell the autopilot where a sequence of mission items that represents a landing starts. It may also be sent via a COMMAND_LONG to trigger a landing, in which case the nearest (geographically) landing sequence in the mission will be used. The Latitude/Longitude is optional, and may be set to 0 if not needed. If specified then it will be used to help find the closest landing sequence.
uint16 DO_RALLY_LAND = 190                         # Mission command to perform a landing from a rally point.
uint16 DO_GO_AROUND = 191                          # Mission command to safely abort an autonomous landing.
uint16 DO_REPOSITION = 192                         # Reposition the vehicle to a specific WGS84 global position.
uint16 DO_PAUSE_CONTINUE = 193                     # If in a GPS controlled position mode, hold the current position or continue.
uint16 DO_SET_REVERSE = 194                        # Set moving direction to forward or reverse.
uint16 DO_SET_ROI_LOCATION = 195                   # Sets the region of interest (ROI) to a location. This can then be used by the vehicle's control system to control the vehicle attitude and the attitude of various sensors such as cameras.
uint16 DO_SET_ROI_WPNEXT_OFFSET = 196              # Sets the region of interest (ROI) to be toward next waypoint, with optional pitch/roll/yaw offset. This can then be used by the vehicle's control system to control the vehicle attitude and the attitude of various sensors such as cameras.
uint16 DO_SET_ROI_NONE = 197                       # Cancels any previous ROI command returning the vehicle/sensors to default flight characteristics. This can then be used by the vehicle's control system to control the vehicle attitude and the attitude of various sensors such as cameras.
uint16 DO_SET_ROI_SYSID = 198                      # Mount tracks system with specified system ID. Determination of target vehicle position may be done with GLOBAL_POSITION_INT or any other means.
uint16 DO_CONTROL_VIDEO = 200                      # Control onboard camera system.
uint16 DO_SET_ROI = 201                            # Sets the region of interest (ROI) for a sensor set or the vehicle itself. This can then be used by the vehicle's control system to control the vehicle attitude and the attitude of various sensors such as cameras.
uint16 DO_DIGICAM_CONFIGURE = 202                  # Configure digital camera. This is a fallback message for systems that have not yet implemented PARAM_EXT_XXX messages and camera definition files (see https://mavlink.io/en/services/camera_def.html ).
uint16 DO_DIGICAM_CONTROL = 203                    # Control digital camera. This is a fallback message for systems that have not yet implemented PARAM_EXT_XXX messages and camera definition files (see https://mavlink.io/en/services/camera_def.html ).
uint16 DO_MOUNT_CONFIGURE = 204                    # Mission command to configure a camera or antenna mount
uint16 DO_MOUNT_CONTROL = 205                      # Mission command to control a camera or antenna mount
uint16 DO_SET_CAM_TRIGG_DIST = 206                 # Mission command to set camera trigger distance for this flight. The camera is triggered each time this distance is exceeded. This command can also be used to set the shutter integration time for the camera.
uint16 DO_FENCE_ENABLE = 207                       # Mission command to enable the geofence
uint16 DO_PARACHUTE = 208                          # Mission item/command to release a parachute or enable/disable auto release.
uint16 DO_MOTOR_TEST = 209                         # Mission command to perform motor test.
uint16 DO_INVERTED_FLIGHT = 210                    # Change to/from inverted flight.
uint16 DO_GRIPPER = 211                            # Mission command to operate a gripper.
uint16 DO_AUTOTUNE_ENABLE = 212                    # Enable/disable autotune.
uint16 DO_SET_CAM_TRIGG_INTERVAL = 214             # Mission command to set camera trigger interval for this flight. If triggering is enabled, the camera is triggered each time this interval expires. This command can also be used to set the shutter integration time for the camera.
uint16 DO_MOUNT_CONTROL_QUAT = 220                 # Mission command to control a camera or antenna mount, using a quaternion as reference.
uint16 DO_GUIDED_MASTER = 221                      # set id of master controller
uint16 DO_GUIDED_LIMITS = 222                      # Set limits for external control
uint16 DO_ENGINE_CONTROL = 223                     # Control vehicle engine. This is interpreted by the vehicles engine controller to change the target engine state. It is intended for vehicles with internal combustion engines
uint16 DO_SET_MISSION_CURRENT = 224                # Set the mission item with sequence number seq as current item. This means that the MAV will continue to this mission item on the shortest path (not following the mission items in-between).
uint16 DO_LAST = 240                               # NOP - This command is only used to mark the upper limit of the DO commands in the enumeration
uint16 DO_JUMP_TAG = 601                           # Jump to the matching tag in the mission list. Repeat this action for the specified number of times. A mission should contain a single matching tag for each jump. If this is not the case then a jump to a missing tag should complete the mission, and a jump where there are multiple matching tags should always select the one with the lowest mission sequence number.
uint16 DO_TRIGGER_CONTROL = 2003                   # Enable or disable on-board camera triggering system.
uint16 DO_VTOL_TRANSITION = 3000                   # Request VTOL transition
uint16 DO_ADSB_OUT_IDENT = 10001                   # Trigger the start of an ADSB-out IDENT. This should only be used when requested to do so by an Air Traffic Controller in controlled airspace. This starts the IDENT which is then typically held for 18 seconds by the hardware per the Mode A, C, and S transponder spec.
uint16 DO_WINCH = 42600                            # Command to operate winch.

# MAV_CMD_FIXED
uint16 FIXED_MAG_CAL_YAW = 42006                   # Magnetometer calibration based on provided known yaw. This allows for fast calibration using WMM field tables in the vehicle, given only the known yaw of the vehicle. If Latitude and longitude are both zero then use the current vehicle location.

# MAV_CMD_GET
uint16 GET_HOME_POSITION = 410                     # Request the home position from the vehicle.
uint16 GET_MESSAGE_INTERVAL = 510                  # Request the interval between messages for a particular MAVLink message ID. The receiver should ACK the command and then emit its response in a MESSAGE_INTERVAL message.

# MAV_CMD_IMAGE
uint16 IMAGE_START_CAPTURE = 2000                  # Start image capture sequence. Sends CAMERA_IMAGE_CAPTURED after each capture. Use NaN for reserved values.
uint16 IMAGE_STOP_CAPTURE = 2001                   # Stop image capture sequence Use NaN for reserved values.

# MAV_CMD_JUMP
uint16 JUMP_TAG = 600                              # Tagged jump target. Can be jumped to with MAV_CMD_DO_JUMP_TAG.

# MAV_CMD_LOGGING
uint16 LOGGING_START = 2510                        # Request to start streaming logging data over MAVLink (see also LOGGING_DATA message)
uint16 LOGGING_STOP = 2511                         # Request to stop streaming log data over MAVLink

# MAV_CMD_MISSION
uint16 MISSION_START = 300                         # start running a mission

# MAV_CMD_NAV
uint16 NAV_WAYPOINT = 16                           # Navigate to waypoint.
uint16 NAV_LOITER_UNLIM = 17                       # Loiter around this waypoint an unlimited amount of time
uint16 NAV_LOITER_TURNS = 18                       # Loiter around this waypoint for X turns
uint16 NAV_LOITER_TIME = 19                        # Loiter around this waypoint for X seconds
uint16 NAV_RETURN_TO_LAUNCH = 20                   # Return to launch location
uint16 NAV_LAND = 21                               # Land at location.
uint16 NAV_TAKEOFF = 22                            # Takeoff from ground / hand. Vehicles that support multiple takeoff modes (e.g. VTOL quadplane) should take off using the currently configured mode.
uint16 NAV_LAND_LOCAL = 23                         # Land at local position (local frame only)
uint16 NAV_TAKEOFF_LOCAL = 24                      # Takeoff from local position (local frame only)
uint16 NAV_FOLLOW = 25                             # Vehicle following, i.e. this waypoint represents the position of a moving vehicle
uint16 NAV_CONTINUE_AND_CHANGE_ALT = 30            # Continue on the current course and climb/descend to specified altitude.  When the altitude is reached continue to the next command (i.e., don't proceed to the next command until the desired altitude is reached.
uint16 NAV_LOITER_TO_ALT = 31                      # Begin loiter at the specified Latitude and Longitude.  If Lat=Lon=0, then loiter at the current position.  Don't consider the navigation command complete (don't leave loiter) until the altitude has been reached. Additionally, if the Heading Required parameter is non-zero the aircraft will not leave the loiter until heading toward the next waypoint.
uint16 NAV_ROI = 80                                # Sets the region of interest (ROI) for a sensor set or the vehicle itself. This can then be used by the vehicle's control system to control the vehicle attitude and the attitude of various sensors such as cameras.
uint16 NAV_PATHPLANNING = 81                       # Control autonomous path planning on the MAV.
uint16 NAV_SPLINE_WAYPOINT = 82                    # Navigate to waypoint using a spline path.
uint16 NAV_VTOL_TAKEOFF = 84                       # Takeoff from ground using VTOL mode, and transition to forward flight with specified heading.
uint16 NAV_VTOL_LAND = 85                          # Land using VTOL mode
uint16 NAV_GUIDED_ENABLE = 92                      # hand control over to an external controller
uint16 NAV_DELAY = 93                              # Delay the next navigation command a number of seconds or until a specified time
uint16 NAV_PAYLOAD_PLACE = 94                      # Descend and place payload. Vehicle moves to specified location, descends until it detects a hanging payload has reached the ground, and then releases the payload. If ground is not detected before the reaching the maximum descent value (param1), the command will complete without releasing the payload.
uint16 NAV_LAST = 95                               # NOP - This command is only used to mark the upper limit of the NAV/ACTION commands in the enumeration
uint16 NAV_SET_YAW_SPEED = 213                     # Sets a desired vehicle turn angle and speed change.
uint16 NAV_FENCE_RETURN_POINT = 5000               # Fence return point (there can only be one such point in a geofence definition). If rally points are supported they should be used instead.
uint16 NAV_FENCE_POLYGON_VERTEX_INCLUSION = 5001   # Fence vertex for an inclusion polygon (the polygon must not be self-intersecting). The vehicle must stay within this area. Minimum of 3 vertices required.
uint16 NAV_FENCE_POLYGON_VERTEX_EXCLUSION = 5002   # Fence vertex for an exclusion polygon (the polygon must not be self-intersecting). The vehicle must stay outside this area. Minimum of 3 vertices required.
uint16 NAV_FENCE_CIRCLE_INCLUSION = 5003           # Circular fence area. The vehicle must stay inside this area.
uint16 NAV_FENCE_CIRCLE_EXCLUSION = 5004           # Circular fence area. The vehicle must stay outside this area.
uint16 NAV_RALLY_POINT = 5100                      # Rally point. You can have multiple rally points defined.

# MAV_CMD_OBLIQUE
uint16 OBLIQUE_SURVEY = 260                        # Mission command to set a Camera Auto Mount Pivoting Oblique Survey (Replaces CAM_TRIGG_DIST for this purpose). The camera is triggered each time this distance is exceeded, then the mount moves to the next position. Params 4~6 set-up the angle limits and number of positions for oblique survey, where mount-enabled vehicles automatically roll the camera between shots to emulate an oblique camera setup (providing an increased HFOV). This command can also be used to set the shutter integration time for the camera.

# MAV_CMD_OVERRIDE
uint16 OVERRIDE_GOTO = 252                         # Override current mission with command to pause mission, pause mission and move to position, continue/resume mission. When param 1 indicates that the mission is paused (MAV_GOTO_DO_HOLD), param 2 defines whether it holds in place or moves to another position.

# MAV_CMD_PANORAMA
uint16 PANORAMA_CREATE = 2800                      # Create a panorama at the current position

# MAV_CMD_PAYLOAD
uint16 PAYLOAD_PREPARE_DEPLOY = 30001              # Deploy payload on a Lat / Lon / Alt position. This includes the navigation to reach the required release position and velocity.
uint16 PAYLOAD_CONTROL_DEPLOY = 30002              # Control the payload deployment.

# MAV_CMD_PREFLIGHT
uint16 PREFLIGHT_CALIBRATION = 241                 # Trigger calibration. This command will be only accepted if in pre-flight mode. Except for Temperature Calibration, only one sensor should be set in a single message and all others should be zero.
uint16 PREFLIGHT_SET_SENSOR_OFFSETS = 242          # Set sensor offsets. This command will be only accepted if in pre-flight mode.
uint16 PREFLIGHT_UAVCAN = 243                      # Trigger UAVCAN configuration (actuator ID assignment and direction mapping). Note that this maps to the legacy UAVCAN v0 function UAVCAN_ENUMERATE, which is intended to be executed just once during initial vehicle configuration (it is not a normal pre-flight command and has been poorly named).
uint16 PREFLIGHT_STORAGE = 245                     # Request storage of different parameter values and logs. This command will be only accepted if in pre-flight mode.
uint16 PREFLIGHT_REBOOT_SHUTDOWN = 246             # Request the reboot or shutdown of system components.

# MAV_CMD_REQUEST
uint16 REQUEST_MESSAGE = 512                       # Request the target system(s) emit a single instance of a specified message (i.e. a "one-shot" version of MAV_CMD_SET_MESSAGE_INTERVAL).
uint16 REQUEST_PROTOCOL_VERSION = 519              # Request MAVLink protocol version compatibility. All receivers should ACK the command and then emit their capabilities in an PROTOCOL_VERSION message
uint16 REQUEST_AUTOPILOT_CAPABILITIES = 520        # Request autopilot capabilities. The receiver should ACK the command and then emit its capabilities in an AUTOPILOT_VERSION message
uint16 REQUEST_CAMERA_INFORMATION = 521            # Request camera information (CAMERA_INFORMATION).
uint16 REQUEST_CAMERA_SETTINGS = 522               # Request camera settings (CAMERA_SETTINGS).
uint16 REQUEST_STORAGE_INFORMATION = 525           # Request storage information (STORAGE_INFORMATION). Use the command's target_component to target a specific component's storage.
uint16 REQUEST_CAMERA_CAPTURE_STATUS = 527         # Request camera capture status (CAMERA_CAPTURE_STATUS)
uint16 REQUEST_FLIGHT_INFORMATION = 528            # Request flight information (FLIGHT_INFORMATION)
uint16 REQUEST_VIDEO_STREAM_INFORMATION = 2504     # Request video stream information (VIDEO_STREAM_INFORMATION)
uint16 REQUEST_VIDEO_STREAM_STATUS = 2505          # Request video stream status (VIDEO_STREAM_STATUS)

# MAV_CMD_RESET
uint16 RESET_CAMERA_SETTINGS = 529                 # Reset all camera settings to Factory Default

# MAV_CMD_RUN
uint16 RUN_PREARM_CHECKS = 401                     # Instructs system to run pre-arm checks.  This command should return MAV_RESULT_TEMPORARILY_REJECTED in the case the system is armed, otherwse MAV_RESULT_ACCEPTED.  Note that the return value from executing this command does not indicate whether the vehicle is armable or not, just whether the system has successfully run/is currently running the checks.  The result of the checks is reflected in the SYS_STATUS message.

# MAV_CMD_SET
uint16 SET_MESSAGE_INTERVAL = 511                  # Set the interval between messages for a particular MAVLink message ID. This interface replaces REQUEST_DATA_STREAM.
uint16 SET_CAMERA_MODE = 530                       # Set camera running mode. Use NaN for reserved values. GCS will send a MAV_CMD_REQUEST_VIDEO_STREAM_STATUS command after a mode change if the camera supports video streaming.
uint16 SET_GUIDED_SUBMODE_STANDARD = 4000          # This command sets the submode to standard guided when vehicle is in guided mode. The vehicle holds position and altitude and the user can input the desired velocities along all three axes.
uint16 SET_GUIDED_SUBMODE_CIRCLE = 4001            # This command sets submode circle when vehicle is in guided mode. Vehicle flies along a circle facing the center of the circle. The user can input the velocity along the circle and change the radius. If no input is given the vehicle will hold position.

# MAV_CMD_SPATIAL
uint16 SPATIAL_USER_1 = 31005                      # User defined spatial item. Ground Station will not show the Vehicle as flying through this item. Example: ROI item.
uint16 SPATIAL_USER_2 = 31006                      # User defined spatial item. Ground Station will not show the Vehicle as flying through this item. Example: ROI item.
uint16 SPATIAL_USER_3 = 31007                      # User defined spatial item. Ground Station will not show the Vehicle as flying through this item. Example: ROI item.
uint16 SPATIAL_USER_4 = 31008                      # User defined spatial item. Ground Station will not show the Vehicle as flying through this item. Example: ROI item.
uint16 SPATIAL_USER_5 = 31009                      # User defined spatial item. Ground Station will not show the Vehicle as flying through this item. Example: ROI item.

# MAV_CMD_START
uint16 START_RX_PAIR = 500                         # Starts receiver pairing.

# MAV_CMD_STORAGE
uint16 STORAGE_FORMAT = 526                        # Format a storage medium. Once format is complete, a STORAGE_INFORMATION message is sent. Use the command's target_component to target a specific component's storage.

# MAV_CMD_UAVCAN
uint16 UAVCAN_GET_NODE_INFO = 5200                 # Commands the vehicle to respond with a sequence of messages UAVCAN_NODE_INFO, one message per every UAVCAN node that is online. Note that some of the response messages can be lost, which the receiver can detect easily by checking whether every received UAVCAN_NODE_STATUS has a matching message UAVCAN_NODE_INFO received earlier; if not, this command should be sent again in order to request re-transmission of the node information messages.

# MAV_CMD_USER
uint16 USER_1 = 31010                              # User defined command. Ground Station will not show the Vehicle as flying through this item. Example: MAV_CMD_DO_SET_PARAMETER item.
uint16 USER_2 = 31011                              # User defined command. Ground Station will not show the Vehicle as flying through this item. Example: MAV_CMD_DO_SET_PARAMETER item.
uint16 USER_3 = 31012                              # User defined command. Ground Station will not show the Vehicle as flying through this item. Example: MAV_CMD_DO_SET_PARAMETER item.
uint16 USER_4 = 31013                              # User defined command. Ground Station will not show the Vehicle as flying through this item. Example: MAV_CMD_DO_SET_PARAMETER item.
uint16 USER_5 = 31014                              # User defined command. Ground Station will not show the Vehicle as flying through this item. Example: MAV_CMD_DO_SET_PARAMETER item.

# MAV_CMD_VIDEO
uint16 VIDEO_START_CAPTURE = 2500                  # Starts video capture (recording).
uint16 VIDEO_STOP_CAPTURE = 2501                   # Stop the current video capture (recording).
uint16 VIDEO_START_STREAMING = 2502                # Start video streaming
uint16 VIDEO_STOP_STREAMING = 2503                 # Stop the given video stream

<<<<<<< HEAD
# MAV_CMD_WAYPOINT
uint16 WAYPOINT_USER_1 = 31000                     # User defined waypoint item. Ground Station will show the Vehicle as flying through this item.
uint16 WAYPOINT_USER_2 = 31001                     # User defined waypoint item. Ground Station will show the Vehicle as flying through this item.
uint16 WAYPOINT_USER_3 = 31002                     # User defined waypoint item. Ground Station will show the Vehicle as flying through this item.
uint16 WAYPOINT_USER_4 = 31003                     # User defined waypoint item. Ground Station will show the Vehicle as flying through this item.
uint16 WAYPOINT_USER_5 = 31004                     # User defined waypoint item. Ground Station will show the Vehicle as flying through this item.

# [[[end]]] (checksum: ffe913b4d59850326ea6c94f3fc9acdd)
=======
# [[[end]]] (checksum: 01fa1723eb3702c301c5562fdf293bbc)
>>>>>>> ed762be1
<|MERGE_RESOLUTION|>--- conflicted
+++ resolved
@@ -233,7 +233,6 @@
 uint16 VIDEO_START_STREAMING = 2502                # Start video streaming
 uint16 VIDEO_STOP_STREAMING = 2503                 # Stop the given video stream
 
-<<<<<<< HEAD
 # MAV_CMD_WAYPOINT
 uint16 WAYPOINT_USER_1 = 31000                     # User defined waypoint item. Ground Station will show the Vehicle as flying through this item.
 uint16 WAYPOINT_USER_2 = 31001                     # User defined waypoint item. Ground Station will show the Vehicle as flying through this item.
@@ -241,7 +240,4 @@
 uint16 WAYPOINT_USER_4 = 31003                     # User defined waypoint item. Ground Station will show the Vehicle as flying through this item.
 uint16 WAYPOINT_USER_5 = 31004                     # User defined waypoint item. Ground Station will show the Vehicle as flying through this item.
 
-# [[[end]]] (checksum: ffe913b4d59850326ea6c94f3fc9acdd)
-=======
-# [[[end]]] (checksum: 01fa1723eb3702c301c5562fdf293bbc)
->>>>>>> ed762be1
+# [[[end]]] (checksum: 26d32d1d05760f90913f8d9f0ec221ce)