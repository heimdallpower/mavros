^^^^^^^^^^^^^^^^^^^^^^^^^^^^^^^^^
Changelog for package mavros_msgs
^^^^^^^^^^^^^^^^^^^^^^^^^^^^^^^^^

<<<<<<< HEAD
2.0.3 (2021-06-20)
------------------

2.0.2 (2021-06-20)
------------------

2.0.1 (2021-06-06)
------------------
* Add rcl_interfaces dependency
* Merge branch 'master' into ros2
  * master:
  readme: update
  1.8.0
  update changelog
  Create semgrep-analysis.yml
  Create codeql-analysis.yml
* 1.8.0
* update changelog
* Contributors: Rob Clarke, Vladimir Ermakov

2.0.0 (2021-05-28)
------------------
* msgs: update command codes
* msgs: update param services
* plugins: setpoint_velocity: port to ros2
* Merge branch 'master' into ros2
  * master:
  1.7.1
  update changelog
  re-generate all pymavlink enums
  1.7.0
  update changelog
* mavros: generate plugin list
* Merge branch 'master' into ros2
  * master:
  msgs: re-generate the code
  lib: re-generate the code
  plugins: mission: re-generate the code
  MissionBase: correction to file information
  MissionBase: add copyright from origional waypoint.cpp
  uncrustify
  whitespace
  add rallypoint and geofence plugins to mavros plugins xml
  add rallypoint and geofence plugins to CMakeList
  Geofence: add geofence plugin
  Rallypoint: add rallypoint plugin
  Waypoint: inherit MissionBase class for mission protocol
  MissionBase: breakout mission protocol from waypoint.cpp
  README: Update PX4 Autopilot references
  Fix https://github.com/mavlink/mavros/issues/849
* router: catch DeviceError
* router: weak_ptr segfaults, replace with shared_ptr
* router: implement params handler
* mavros: router decl done
* lib: port enum_to_string
* lib: update sensor_orientation
* msgs: add linter
* libmavconn: start porintg, will use plain asio, without boost
* msgs: remove redundant dependency which result in colcon warning
* msgs: cogify file lists
* Merge pull request `#1186 <https://github.com/mavlink/mavros/issues/1186>`_ from PickNikRobotics/ros2
  mavros_msgs Ros2
* Merge branch 'ros2' into ros2
* msgs: start porting to ROS2
* fixing cmakelists
* updating msg and srv list
* reenable VfrHud once renamed to match ROS2 conventions
  add ros1_bridge mapping rule for renamed VfrHud message
* make mavro_msgs compile in ROS 2
* Contributors: Mikael Arguedas, Mike Lautman, Vladimir Ermakov
=======
1.9.0 (2021-09-09)
------------------
* Merge pull request `#1616 <https://github.com/mavlink/mavros/issues/1616>`_ from amilcarlucas/pr/RC_CHANNELS-mavlink2-extensions
  Mavlink v2.0 specs for RC_CHANNELS_OVERRIDE accepts upto 18 channels.…
* Changed OverrideRCIn to 18 channels
* Merge pull request `#1617 <https://github.com/mavlink/mavros/issues/1617>`_ from amilcarlucas/pr/NAV_CONTROLLER_OUTPUT-plugin
  Added NAV_CONTROLLER_OUTPUT Plugin
* Merge pull request `#1618 <https://github.com/mavlink/mavros/issues/1618>`_ from amilcarlucas/pr/GPS_INPUT-plugin
  Added GPS_INPUT plugin
* Mavlink v2.0 specs for RC_CHANNELS_OVERRIDE accepts upto 18 channels. The plugin publishes channels 9 to 18 if the FCU protocol version is 2.0
* Added NAV_CONTROLLER_OUTPUT Plugin
* Added GPS_INPUT plugin
* Merge branch 'master' into master
* Update esc_status plugin with datatype change on MAVLink.
  ESC_INFO MAVLink message was updated to have negative temperates and also at a different resolution. This commit updates those changes on this side.
* Remove Mount_Status plugin. Add Status data to Mount_Control plugin. Remove Mount_Status message.
* msgs: fix types for apm's esc telemetry
* actually allocate memory for the telemetry information
* added esc_telemetry plugin
* Add Mount angles message for communications with ardupilotmega.
* Remove extra message from CMakeLists.
* Add message and service definition.
* Contributors: Abhijith Thottumadayil Jagadeesh, André Filipe, Dr.-Ing. Amilcar do Carmo Lucas, Karthik Desai, Ricardo Marques, Russell, Vladimir Ermakov
>>>>>>> e47ab9d0

1.8.0 (2021-05-05)
------------------

1.7.1 (2021-04-05)
------------------
* re-generate all pymavlink enums
* Contributors: Vladimir Ermakov

1.7.0 (2021-04-05)
------------------
* msgs: re-generate the code
* Contributors: Vladimir Ermakov

1.6.0 (2021-02-15)
------------------

1.5.2 (2021-02-02)
------------------

1.5.1 (2021-01-04)
------------------

1.5.0 (2020-11-11)
------------------
* mavros_msgs/VehicleInfo: Add flight_custom_version field
  Mirroring the field in the corresponding MAVLink message.
* mavros_msgs/State: Fix PX4 flight mode constants
  Turns out ROS message string literals don't need quotes,
  so adding quotes creates strings including the quotes.
* mavros_msgs/State: Add flight mode constants
* mavros_msgs: Don't move temporary objects
* Contributors: Morten Fyhn Amundsen

1.4.0 (2020-09-11)
------------------
* play_tune: Assign tune format directly
* play_tune: Write new plugin
* Contributors: Morten Fyhn Amundsen

1.3.0 (2020-08-08)
------------------
* Add esc_status plugin.
* Add gps_status plugin to publish GPS_RAW and GPS_RTK messages from FCU.
  The timestamps for the gps_status topics take into account the mavlink time and uses the convienence function
* adding support for publishing rtkbaseline msgs over ROS
* Contributors: CSCE439, Dr.-Ing. Amilcar do Carmo Lucas, Ricardo Marques

1.2.0 (2020-05-22)
------------------
* add yaw to CMD_DO_SET_HOME
* Contributors: David Jablonski

1.1.0 (2020-04-04)
------------------

1.0.0 (2020-01-01)
------------------

0.33.4 (2019-12-12)
-------------------
* Splitted the message fields.
* Updated esimator status msg according to the new cog based definition of estimator status.
* Added comments to msg.
* Added new line char at end of message.
* Added a publisher for estimator status message received from mavlink in sys_status.
* Contributors: saifullah3396

0.33.3 (2019-11-13)
-------------------

0.33.2 (2019-11-13)
-------------------

0.33.1 (2019-11-11)
-------------------
* resolved merge conflict
* Contributors: David Jablonski

0.33.0 (2019-10-10)
-------------------
* Add vtol transition service
* Apply comments
* Add mount configure service message
* cog: Update all generated code
* added manual flag to mavros/state
* use header.stamp to fill mavlink msg field time_usec
* use cog for copy
* adapt message and plugin after mavlink message merge
* rename message and adjust fields
* add component id to mavros message to distinguish ROS msgs from different systems
* component_status message and plugin draft
* Contributors: David Jablonski, Jaeyoung-Lim, Vladimir Ermakov, baumanta

0.32.2 (2019-09-09)
-------------------

0.32.1 (2019-08-08)
-------------------

0.32.0 (2019-07-06)
-------------------
* add mav_cmd associated with each point in trajectory plugin
* Use MountControl Msg
* Define new MountControl.msg
* Contributors: Jaeyoung-Lim, Martina Rivizzigno

0.31.0 (2019-06-07)
-------------------
* mavros_msgs: LandingTarget: update msg description link
* extras: landing target: improve usability and flexibility
* Contributors: TSC21

0.30.0 (2019-05-20)
-------------------

0.29.2 (2019-03-06)
-------------------

0.29.1 (2019-03-03)
-------------------
* All: catkin lint files
* mavros_msgs: Fix line endings for OpticalFlowRad message
* Contributors: Pierre Kancir, sfalexrog

0.29.0 (2019-02-02)
-------------------
* Fix broken documentation URLs
* Merge branch 'master' into param-timeout
* mavros_extras: Wheel odometry plugin updated according to the final mavlink WHEEL_DISTANCE message.
* mavros_msgs: Float32ArrayStamped replaced by WheelOdomStamped.
* mavros_msgs: Float32ArrayStamped message added.
  For streaming timestamped data from FCU sensors (RPM, WHEEL_DISTANCE, etc.)
* msgs: Fix message id type, mavlink v2 uses 24 bit msg ids
* mavros_msgs: add MessageInterval.srv to CMakeLists
* sys_status: add set_message_interval service
* Contributors: Dr.-Ing. Amilcar do Carmo Lucas, Pavlo Kolomiiets, Randy Mackay, Vladimir Ermakov

0.28.0 (2019-01-03)
-------------------
* plugin:param: publish new param value
* Merge pull request `#1148 <https://github.com/mavlink/mavros/issues/1148>`_ from Kiwa21/pr-param-value
  param plugin : add msg and publisher to catch latest param value
* msgs: update Header
* sys_state: Small cleanup of `#1150 <https://github.com/mavlink/mavros/issues/1150>`_
* VehicleInfo : add srv into sys_status plugin to request basic info from vehicle
* mavros_msgs/msg/LogData.msg: Define "offset" field to be of type uint32
* param plugin : add msg and publisher to catch latest param value
* style clean up
* Use component_id to determine message sender
* change message name from COMPANION_STATUS to COMPANION_PROCESS_STATUS
* change message to include pid
* Change from specific avoidance status message to a more generic companion status message
* Add message for avoidance status
* Contributors: Gregoire Linard, Vladimir Ermakov, baumanta, mlvov

0.27.0 (2018-11-12)
-------------------
* Add service to send mavlink TRIGG_INTERVAL commands
  Adapt trigger_control service to current mavlink cmd spec. Add a new service to change trigger interval and integration time
* Contributors: Moritz Zimmermann

0.26.3 (2018-08-21)
-------------------
* fixup! 5a4344a2dcedc157f93b620cebd2e0b273ec24be
* mavros_msgs: Add msg and srv files related to log transfer
* Contributors: mlvov

0.26.2 (2018-08-08)
-------------------
* Updating the gps_rtk plugin to fit mavros guidelines:
  - Updating max_frag_len to allow changes in size in MAVLink seamlessly
  - Using std::copy instead of memset
  - Zero fill with std::fill
  - Preapply the sequence flags
  - Use of std iterators
  - Add the maximal data size in the mavros_msgs
* Renaming the GPS RTK module, Adding fragmentation, Changing the RTCM message
* RTK Plugin; to forward RTCM messages
  Signed-off-by: Alexis Paques <alexis.paques@gmail.com>
* Contributors: Alexis Paques

0.26.1 (2018-07-19)
-------------------

0.26.0 (2018-06-06)
-------------------
* mavros_msgs : add timesync status message
* Contributors: Mohammed Kabir

0.25.1 (2018-05-14)
-------------------

0.25.0 (2018-05-11)
-------------------
* trajectory: add time_horizon field
* change message name from ObstacleAvoidance to Trajectory since it is
  general enough to support any type of trajectory
* CMakeLists: add ObstacleAvoidance message
* add ObstacleAvoidance message
* msgs: Update message doc link
* CommandCode: update list of available commands on MAV_CMD enum (`#995 <https://github.com/mavlink/mavros/issues/995>`_)
* Contributors: Martina, Nuno Marques, Vladimir Ermakov

0.24.0 (2018-04-05)
-------------------
* Add ability to send STATUSTEXT messages
* Contributors: Anass Al

0.23.3 (2018-03-09)
-------------------

0.23.2 (2018-03-07)
-------------------

0.23.1 (2018-02-27)
-------------------

0.23.0 (2018-02-03)
-------------------

0.22.0 (2017-12-11)
-------------------
* SetMavFrame.srv: add FRAME\_ prefix
* Add cog for SetMavFrame.srv
* Setpoints: add service to specify frame
* Contributors: Pierre Kancir, khancyr

0.21.5 (2017-11-16)
-------------------

0.21.4 (2017-11-01)
-------------------

0.21.3 (2017-10-28)
-------------------
* plugin waypoints: Use stamped message
* add debug plugin
* Contributors: TSC21, Vladimir Ermakov

0.21.2 (2017-09-25)
-------------------

0.21.1 (2017-09-22)
-------------------

0.21.0 (2017-09-14)
-------------------
* plugin waypoint: Rename current seq in wp list message
* waypoint: Publish current waypoint seq
* waypoint partial: code style cleanup
* waypoint partial: extend existing service
* Partial waypoint: added wp_transfered to push partial service response
* Partial waypoint: added partial updating to mavwp
* Contributors: James Mare, James Stewart, Vladimir Ermakov

0.20.1 (2017-08-28)
-------------------

0.20.0 (2017-08-23)
-------------------
* HIL Plugin
  * add HilSensor.msg, HilStateQuaternion.msg, and add them in CMakeLists.txt
  * Add hil_sensor.cpp plugin to send HIL_SENSOR mavlink message to FCU.
  * fix HilSensor.msg. Make it more compact.
  * Fix HilStateQuaternion.msg. Make it more compact.
  * Add hil_state_quaternion plugin
  * fix files: some variable names were wrong+some syntax problems
  * fix syntax error in plugin .cpp files, make msg files match corresponding mavlink definitions
  * fix plugin source files
  * fix syntax
  * fix function name. It was wrong.
  * add HIL_GPS plugin
  * add HilGPS.msg to CMakeList
  * fix missing semicolon
  * fix call of class name
  * Add ACTUATOR_CONTROL_TARGET MAVLink message
  * fix code
  * increase number of fake satellites
  * control sensor and control rates
  * change control rate
  * change control rate
  * fix fake gps rate
  * fix
  * fix plugin_list
  * fix
  * remove unnecessary hil_sensor_mixin
  * update HilSensor.msg and usage
  * update HilStateQuaterion.msg and usage
  * redo some changes; update HilGPS.msg and usage
  * update hil_controls msg - use array of floats for aux channels
  * merge actuator_control with actuator_control_target
  * remove hil_sensor_mixin.h
  * update actuator_control logic
  * merge all plugins into a single one
  * delete the remaining plugin files
  * update description
  * redo some changes; reduce LOC
  * fix type cast on gps coord
  * add HIL_OPTICAL_FLOW send based on OpticalFlowRad sub
  * update authors list
  * update subscribers names
  * refactor gps coord convention
  * add HIL_RC_INPUTS_RAW sender; cog protec msg structure and content
  * apply correct rc_in translation; redo cog
  * apply proper rotations and frame transforms
  * remote throttle
  * fix typo and msg api
  * small changes
  * refactor rcin_raw_cb
  * new refactor to rcin_raw_cb arrays
  * update velocity to meters
  * readjust all the units so to match mavlink msg def
  * update cog
  * correct cog conversion
  * refefine msg definitions to remove overhead
  * hil: apply frame transform to body frame
* msgs fix `#625 <https://github.com/mavlink/mavros/issues/625>`_: Rename SetMode.Response.success to mode_sent
* [WIP] Plugins: setpoint_attitude: add sync between thrust and attitude (`#700 <https://github.com/mavlink/mavros/issues/700>`_)
  * plugins: setpoint_attitude: add sync between throttle and attitude topics to be sent together
  * plugins: typo correction: replace throttle with thrust
  * plugins: msgs: setpoint_attitude: replaces Float32Stamped for Thrust msg
  * plugins: setpoint_attitude: add sync between twist and thrust (RPY+Thrust)
  * setpoint_attitude: update the logic of thrust normalization verification
  * setpoint_attitude: implement sync between tf listener and thrust subscriber
  * TF sync listener: generalize topic type that can be syncronized with TF2
  * TF2ListenerMixin: keep class template, use template for tf sync method only
  * TF2ListenerMixin: fix and improve sync tf2_start method
  * general update to yaml config files and parameters
  * setpoint_attitude: add note on Thrust sub name
  * setpoint_attitude: TF sync: pass subscriber pointer instead of binding it
* Use GeographicLib tools to guarantee ROS msg def and enhance features (`#693 <https://github.com/mavlink/mavros/issues/693>`_)
  * first commit
  * Check for GeographicLib first without having to install it from the beginning each compile time
  * add necessary cmake files
  * remove gps_conversions.h and use GeographicLib to obtain the UTM coordinates
  * move conversion functions to utils.h
  * geographic conversions: update CMakeLists and package.xml
  * geographic conversions: force download of the datasets
  * geographic conversions: remove unneeded cmake module
  * dependencies: use SHARED libs of geographiclib
  * dependencies: correct FindGeographicLib.cmake so it can work for common Debian platforms
  * CMakeList: do not be so restrict about GeographicLib dependency
  * global position: odometry-use ECEF instead of UTM; update other fields
  * global position: make travis happy
  * global position: fix ident
  * global_position: apply correct frames and frame transforms given each coordinate frame
  * global_position: convert rcvd global origin to ECEF
  * global_position: be more explicit about the ecef-enu transform
  * global position: use home position as origin of map frame
  * global position: minor refactoring
  * global position: shield code with exception catch
  * fix identation
  * move dataset install to script; update README with new functionalities
  * update README with warning
  * global_position: fix identation
  * update HomePosition to be consistent with the conversions in global_position to ensure the correct transformation of height
  * home|global_position: fix compile errors, logic and dependencies
  * home position: add height conversion
  * travis: update to get datasets
  * install geo dataset: update to verify alternative dataset folders
  * travis: remove dataset install to allow clean build
  * hp and gp: initialize geoid dataset once and make it thread safe
  * README: update description relative to GeographicLib; fix typos
  * global position: improve doxygen references
  * README: update with some tips on rosdep install
* update ExtendedState with new MAV_LANDED_STATE enum
* Contributors: Nicklas Stockton, Nuno Marques, Vladimir Ermakov

0.19.0 (2017-05-05)
-------------------
* msgs: Add cog script to finish ADSBVehicle.msg
* extras: Add ADSB plugin
* plugin `#695 <https://github.com/mavlink/mavros/issues/695>`_: Fix plugin
* plugin: Add home_position
* Contributors: Nuno Marques, Vladimir Ermakov

0.18.7 (2017-02-24)
-------------------
* trigger interface : rename to cycle_time to be consistent with PX4
* Contributors: Kabir Mohammed

0.18.6 (2017-02-07)
-------------------
* Plugins: system_status change status field to system_status
  Add comment to State.msg for system_status enum
* Plugins: add system_status to state message
* Contributors: Pierre Kancir

0.18.5 (2016-12-12)
-------------------

0.18.4 (2016-11-11)
-------------------
* msgs: Fix `#609 <https://github.com/mavlink/mavros/issues/609>`_
* add hil_actuator_controls mavlink message
* Contributors: Beat Kung, Vladimir Ermakov

0.18.3 (2016-07-07)
-------------------

0.18.2 (2016-06-30)
-------------------

0.18.1 (2016-06-24)
-------------------

0.18.0 (2016-06-23)
-------------------
* Adding anchor to the HIL_CONTROLS message reference link
* Utilizing synchronise_stamp and adding reference to MAVLINK msg documentation
* Added a plugin that publishes HIL_CONTROLS as ROS messages
* node: Rename plugib base class - API incompatible to old class
* msgs `#543 <https://github.com/mavlink/mavros/issues/543>`_: Update for MAVLink 2.0
* Contributors: Pavel, Vladimir Ermakov

0.17.3 (2016-05-20)
-------------------

0.17.2 (2016-04-29)
-------------------

0.17.1 (2016-03-28)
-------------------

0.17.0 (2016-02-09)
-------------------
* rebased with master
* Contributors: francois

0.16.6 (2016-02-04)
-------------------

0.16.5 (2016-01-11)
-------------------

0.16.4 (2015-12-14)
-------------------
* Update mavlink message documentation links
* remove "altitude\_" prefix from members
* implemented altitude plugin
* Contributors: Andreas Antener, Vladimir Ermakov

0.16.3 (2015-11-19)
-------------------

0.16.2 (2015-11-17)
-------------------

0.16.1 (2015-11-13)
-------------------

0.16.0 (2015-11-09)
-------------------
* msgs `#418 <https://github.com/mavlink/mavros/issues/418>`_: add message for attitude setpoints
* plugin: waypoint fix `#414 <https://github.com/mavlink/mavros/issues/414>`_: remove GOTO service.
  It is replaced with more standard global setpoint messages.
* msgs `#415 <https://github.com/mavlink/mavros/issues/415>`_: Add message for raw global setpoint
* msgs `#402 <https://github.com/mavlink/mavros/issues/402>`_: PositionTarget message type
* setting constant values and reference docs
* pass new extended state to ros
* msgs `#371 <https://github.com/mavlink/mavros/issues/371>`_: add missing message
* msgs `#371 <https://github.com/mavlink/mavros/issues/371>`_: add HomePosition message
* Contributors: Andreas Antener, Vladimir Ermakov

0.15.0 (2015-09-17)
-------------------
* msgs `#286 <https://github.com/mavlink/mavros/issues/286>`_: fix bug with packet header.
* msgs `#286 <https://github.com/mavlink/mavros/issues/286>`_: Add valid flag and checksum to Mavlink.msg
* plugin: manual_control: Use shared pointer message
  Fix alphabetic order of msgs.
* removed old commend in .msg file
* Add MANUAL_CONTROL handling with new plugin
* Contributors: Vladimir Ermakov, v01d

0.14.2 (2015-08-20)
-------------------

0.14.1 (2015-08-19)
-------------------

0.14.0 (2015-08-17)
-------------------
* msgs: Add mixer group constants ActuatorControl
* msgs: Add notes to message headers.
* msgs: sort msgs in alphabetical order
* msgs: use std::move for mavlink->ros convert
* msgs: add note about convert function
* msgs: change description, make catkin lint happy
* msgs: move convert functions to msgs package.
* msgs: fix message generator and runtime depent tags
* msgs: remove never used Mavlink.fromlcm field.
* msgs: add package name for all non basic types
* msgs: fix msgs build
* msgs `#354 <https://github.com/mavlink/mavros/issues/354>`_: move all messages to mavros_msgs package.
* Contributors: Vladimir Ermakov<|MERGE_RESOLUTION|>--- conflicted
+++ resolved
@@ -2,7 +2,6 @@
 Changelog for package mavros_msgs
 ^^^^^^^^^^^^^^^^^^^^^^^^^^^^^^^^^
 
-<<<<<<< HEAD
 2.0.3 (2021-06-20)
 ------------------
 
@@ -73,7 +72,7 @@
   add ros1_bridge mapping rule for renamed VfrHud message
 * make mavro_msgs compile in ROS 2
 * Contributors: Mikael Arguedas, Mike Lautman, Vladimir Ermakov
-=======
+
 1.9.0 (2021-09-09)
 ------------------
 * Merge pull request `#1616 <https://github.com/mavlink/mavros/issues/1616>`_ from amilcarlucas/pr/RC_CHANNELS-mavlink2-extensions
@@ -97,7 +96,6 @@
 * Remove extra message from CMakeLists.
 * Add message and service definition.
 * Contributors: Abhijith Thottumadayil Jagadeesh, André Filipe, Dr.-Ing. Amilcar do Carmo Lucas, Karthik Desai, Ricardo Marques, Russell, Vladimir Ermakov
->>>>>>> e47ab9d0
 
 1.8.0 (2021-05-05)
 ------------------
