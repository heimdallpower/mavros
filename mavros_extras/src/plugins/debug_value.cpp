/*
 * Copyright 2017 Nuno Marques.
 *
 * This file is part of the mavros package and subject to the license terms
 * in the top-level LICENSE file of the mavros repository.
 * https://github.com/mavlink/mavros/tree/master/LICENSE.md
 */
/**
 * @brief Debug messages plugin
 * @file debug_value.cpp
 * @author Nuno Marques <n.marques21@hotmail.com>
 *
 * @addtogroup plugin
 * @{
 */

#include <string>

<<<<<<< HEAD
#include "rcpputils/asserts.hpp"
#include "mavros/mavros_uas.hpp"
#include "mavros/plugin.hpp"
#include "mavros/plugin_filter.hpp"
=======
#include <mavros_msgs/DebugValue.h>
#include <algorithm>
>>>>>>> ae0fdb75

#include "mavros_msgs/msg/debug_value.hpp"

namespace mavros
{
namespace extra_plugins
{
using namespace std::placeholders;  // NOLINT

/**
 * @brief Plugin for Debug msgs from MAVLink API
 * @plugin debug_value
 */
class DebugValuePlugin : public plugin::Plugin
{
public:
<<<<<<< HEAD
  explicit DebugValuePlugin(plugin::UASPtr uas_)
  : Plugin(uas_, "debug_value")
  {
    // subscribers
    debug_sub =
      node->create_subscription<DV>(
      "~/send", 10,
      std::bind(&DebugValuePlugin::debug_cb, this, _1));

    // publishers
    debug_pub = node->create_publisher<DV>("~/debug", 10);
    debug_vector_pub = node->create_publisher<DV>("~/debug_vector", 10);
    named_value_float_pub = node->create_publisher<DV>("~/named_value_float", 10);
    named_value_int_pub = node->create_publisher<DV>("~/named_value_int", 10);
  }

  Subscriptions get_subscriptions() override
  {
    return {
      make_handler(&DebugValuePlugin::handle_debug),
      make_handler(&DebugValuePlugin::handle_debug_vector),
      make_handler(&DebugValuePlugin::handle_named_value_float),
      make_handler(&DebugValuePlugin::handle_named_value_int)
    };
  }

private:
  using DV = mavros_msgs::msg::DebugValue;

  rclcpp::Subscription<DV>::SharedPtr debug_sub;

  rclcpp::Publisher<DV>::SharedPtr debug_pub;
  rclcpp::Publisher<DV>::SharedPtr debug_vector_pub;
  rclcpp::Publisher<DV>::SharedPtr named_value_float_pub;
  rclcpp::Publisher<DV>::SharedPtr named_value_int_pub;

  /* -*- helpers -*- */

  /**
   * @brief Helper function to log debug messages
   * @param type    Type of debug message
   * @param dv      Data value
   */
  void debug_logger(const std::string & type, const DV & dv)
  {
    std::string name = (dv.name == "") ? "UNK" : dv.name;

    std::ostringstream ss;
    if (dv.type == DV::TYPE_NAMED_VALUE_INT) {
      ss << dv.value_int;
    } else if (dv.type == DV::TYPE_DEBUG_VECT) {
      ss << "[";
      bool is_first = true;
      for (auto v : dv.data) {
        if (!is_first) {
          ss << ", ";
        }

        ss << v;
        is_first = false;
      }

      ss << "]";
    } else {
      ss << dv.value_float;
    }

    RCLCPP_DEBUG_STREAM(
      get_logger(),
      type << "\t" <<
        dv.header.stamp.sec << "." << dv.header.stamp.nanosec << "\t" <<
        name << "\t[" <<
        dv.index << "]\tvalue:" <<
        ss.str());
  }

  /* -*- message handlers -*- */

  /**
   * @brief Handle DEBUG message.
   * Message specification: https://mavlink.io/en/messages/common.html#DEBUG
   * @param msg     Received Mavlink msg
   * @param debug   DEBUG msg
   */
  void handle_debug(
    const mavlink::mavlink_message_t * msg [[maybe_unused]],
    mavlink::common::msg::DEBUG & debug,
    plugin::filter::SystemAndOk filter [[maybe_unused]])
  {
    // [[[cog:
    // p = "dv_msg"
    // val = "debug"
    //
    // def common_filler(type_, time_f, index, name):
    //     if isinstance(index, str):
    //         index = val + "." + index
    //
    //     cog.outl(f"""DV {p};""")
    //     cog.outl(f"""{p}.header.stamp = uas->synchronise_stamp({val}.{time_f});""")
    //     cog.outl(f"""{p}.type = DV::{type_};""")
    //     cog.outl(f"""{p}.index = {index};""")
    //     if name:
    //         cog.outl(f"""{p}.name = mavlink::to_string({val}.{name});""")
    //
    // common_filler("TYPE_DEBUG", "time_boot_ms", "ind", None)
    // cog.outl(f"""{p}.value_float = {val}.value;""")
    // ]]]
    DV dv_msg;
    dv_msg.header.stamp = uas->synchronise_stamp(debug.time_boot_ms);
    dv_msg.type = DV::TYPE_DEBUG;
    dv_msg.index = debug.ind;
    dv_msg.value_float = debug.value;
    // [[[end]]] (checksum: 80717da0ef122f51bafbe0302e4adee1)

    debug_logger(debug.get_name(), dv_msg);
    debug_pub->publish(dv_msg);
  }

  /**
   * @brief Handle DEBUG_VECT message.
   * Message specification: https://mavlink.io/en/messages/common.html#DEBUG_VECT
   * @param msg     Received Mavlink msg
   * @param debug   DEBUG_VECT msg
   */
  void handle_debug_vector(
    const mavlink::mavlink_message_t * msg [[maybe_unused]],
    mavlink::common::msg::DEBUG_VECT & debug,
    plugin::filter::SystemAndOk filter [[maybe_unused]])
  {
    // [[[cog:
    // common_filler("TYPE_DEBUG_VECT", "time_usec", -1, "name")
    //
    // fields = "xyz"
    // pd = p + ".data"
    // cog.outl(f"""{pd}.resize({len(fields)});""")
    // for i, f in enumerate(fields):
    //     cog.outl(f"""{pd}[{i}] = {val}.{f};""")
    // ]]]
    DV dv_msg;
    dv_msg.header.stamp = uas->synchronise_stamp(debug.time_usec);
    dv_msg.type = DV::TYPE_DEBUG_VECT;
    dv_msg.index = -1;
    dv_msg.name = mavlink::to_string(debug.name);
    dv_msg.data.resize(3);
    dv_msg.data[0] = debug.x;
    dv_msg.data[1] = debug.y;
    dv_msg.data[2] = debug.z;
    // [[[end]]] (checksum: 3c4906cf2feac357834adaa6bedd4e87)

    debug_logger(debug.get_name(), dv_msg);
    debug_vector_pub->publish(dv_msg);
  }

  /**
   * @todo: add handler for DEBUG_ARRAY (https://github.com/mavlink/mavlink/pull/734)
   */

  /**
   * @brief Handle NAMED_VALUE_FLOAT message.
   * Message specification: https://mavlink.io/en/messages/common.html#NAMED_VALUE_FLOAT
   * @param msg     Received Mavlink msg
   * @param value   NAMED_VALUE_FLOAT msg
   */
  void handle_named_value_float(
    const mavlink::mavlink_message_t * msg [[maybe_unused]],
    mavlink::common::msg::NAMED_VALUE_FLOAT & value,
    plugin::filter::SystemAndOk filter [[maybe_unused]])
  {
    // [[[cog:
    // val="value"
    // common_filler("TYPE_NAMED_VALUE_FLOAT", "time_boot_ms", -1, "name")
    // cog.outl(f"""{p}.value_float = {val}.value;""")
    // ]]]
    DV dv_msg;
    dv_msg.header.stamp = uas->synchronise_stamp(value.time_boot_ms);
    dv_msg.type = DV::TYPE_NAMED_VALUE_FLOAT;
    dv_msg.index = -1;
    dv_msg.name = mavlink::to_string(value.name);
    dv_msg.value_float = value.value;
    // [[[end]]] (checksum: 0b4a3bac4bf9e2b24654349cd9420f3b)

    debug_logger(value.get_name(), dv_msg);
    named_value_float_pub->publish(dv_msg);
  }

  /**
   * @brief Handle NAMED_VALUE_INT message.
   * Message specification: https://mavlink.io/en/messages/common.html#NAMED_VALUE_INT
   * @param msg     Received Mavlink msg
   * @param value   NAMED_VALUE_INT msg
   */
  void handle_named_value_int(
    const mavlink::mavlink_message_t * msg [[maybe_unused]],
    mavlink::common::msg::NAMED_VALUE_INT & value,
    plugin::filter::SystemAndOk filter [[maybe_unused]])
  {
    // [[[cog:
    // common_filler("TYPE_NAMED_VALUE_INT", "time_boot_ms", -1, "name")
    // cog.outl(f"""{p}.value_int = {val}.value;""")
    // ]]]
    DV dv_msg;
    dv_msg.header.stamp = uas->synchronise_stamp(value.time_boot_ms);
    dv_msg.type = DV::TYPE_NAMED_VALUE_INT;
    dv_msg.index = -1;
    dv_msg.name = mavlink::to_string(value.name);
    dv_msg.value_int = value.value;
    // [[[end]]] (checksum: 7906d63b5eb041cf66d5bfb4b688cbdb)

    debug_logger(value.get_name(), dv_msg);
    named_value_int_pub->publish(dv_msg);
  }

  /* -*- callbacks -*- */

  /**
   * @brief Debug callbacks
   * @param req     pointer to mavros_msgs/Debug.msg being published
   */
  void debug_cb(const mavros_msgs::msg::DebugValue::SharedPtr req)
  {
    switch (req->type) {
      case DV::TYPE_DEBUG: {
          mavlink::common::msg::DEBUG debug {};

          debug.time_boot_ms = get_time_boot_ms(req->header.stamp);
          debug.ind = req->index;
          debug.value = req->value_float;

          uas->send_message(debug);
          break;
        }
      case DV::TYPE_DEBUG_VECT: {
          mavlink::common::msg::DEBUG_VECT debug {};

          debug.time_usec = get_time_usec(req->header.stamp);
          mavlink::set_string(debug.name, req->name);
          // [[[cog:
          // for i, f in enumerate("xyz"):
          //     cog.outl(f"debug.{f} = req->data[{i}];")
          // ]]]
          debug.x = req->data[0];
          debug.y = req->data[1];
          debug.z = req->data[2];
          // [[[end]]] (checksum: e3359b14c75adf35f430840dcf01ef18)

          uas->send_message(debug);
          break;
        }
      // case DV::TYPE_DEBUG_ARRAY: {
      //   return;
      // }
      case DV::TYPE_NAMED_VALUE_FLOAT: {
          mavlink::common::msg::NAMED_VALUE_FLOAT value {};

          value.time_boot_ms = get_time_boot_ms(req->header.stamp);
          mavlink::set_string(value.name, req->name);
          value.value = req->value_float;

          uas->send_message(value);
          break;
        }
      case DV::TYPE_NAMED_VALUE_INT: {
          mavlink::common::msg::NAMED_VALUE_INT value {};

          value.time_boot_ms = get_time_boot_ms(req->header.stamp);
          mavlink::set_string(value.name, req->name);
          value.value = req->value_int;

          uas->send_message(value);
          break;
        }
      default:
        RCLCPP_ERROR(get_logger(), "Wrong debug type (%d). Droping!...", req->type);
        return;
    }
  }
=======
	DebugValuePlugin() : PluginBase(),
		debug_nh("~debug_value")
	{ }

	void initialize(UAS &uas_) override
	{
		PluginBase::initialize(uas_);

		// subscribers
		debug_sub = debug_nh.subscribe("send", 10, &DebugValuePlugin::debug_cb, this);

		// publishers
		debug_pub = debug_nh.advertise<mavros_msgs::DebugValue>("debug", 10);
		debug_vector_pub = debug_nh.advertise<mavros_msgs::DebugValue>("debug_vector", 10);
		debug_float_array_pub = debug_nh.advertise<mavros_msgs::DebugValue>("debug_float_array", 10);
		named_value_float_pub = debug_nh.advertise<mavros_msgs::DebugValue>("named_value_float", 10);
		named_value_int_pub = debug_nh.advertise<mavros_msgs::DebugValue>("named_value_int", 10);
	}

	Subscriptions get_subscriptions() override {
		return {
			make_handler(&DebugValuePlugin::handle_debug),
			make_handler(&DebugValuePlugin::handle_debug_vector),
			make_handler(&DebugValuePlugin::handle_debug_float_array),
			make_handler(&DebugValuePlugin::handle_named_value_float),
			make_handler(&DebugValuePlugin::handle_named_value_int)
		};
	}

private:
	ros::NodeHandle debug_nh;

	ros::Subscriber debug_sub;

	ros::Publisher debug_pub;
	ros::Publisher debug_vector_pub;
	ros::Publisher debug_float_array_pub;
	ros::Publisher named_value_float_pub;
	ros::Publisher named_value_int_pub;

	/* -*- helpers -*- */

	/**
	 * @brief Helper function to log debug messages
	 * @param type	Type of debug message
	 * @param dv	Data value
	 */
	void debug_logger(const std::string &type, const mavros_msgs::DebugValue &dv)
	{
		using DV = mavros_msgs::DebugValue;

		std::string name = (dv.name == "") ? "UNK" : dv.name;

		std::ostringstream ss;
		if (dv.type == DV::TYPE_NAMED_VALUE_INT) {
			ss << dv.value_int;
		}
		else if (dv.type == DV::TYPE_DEBUG_VECT) {
			ss << "[";
			bool is_first = true;
			for (auto v : dv.data) {
				if (!is_first) {
					ss << ", ";
				}

				ss << v;
				is_first = false;
			}

			ss << "]";
		}
		else {
			ss << dv.value_float;
		}


		ROS_DEBUG_STREAM_NAMED("debug_value", type << "\t"
							   << dv.header.stamp   << "\t"
							   << name    << "\t["
							   << dv.index   << "]\tvalue:"
							   << ss.str());
	}

	/* -*- message handlers -*- */

	/**
	 * @brief Handle DEBUG message.
	 * Message specification: https://mavlink.io/en/messages/common.html#DEBUG
	 * @param msg	Received Mavlink msg
	 * @param debug	DEBUG msg
	 */
	void handle_debug(const mavlink::mavlink_message_t *msg, mavlink::common::msg::DEBUG &debug)
	{
		// [[[cog:
		// p = "dv_msg"
		// val = "debug"
		//
		// def common_filler(type_, time_f, index, name, disable_array_id = True):
		//     if isinstance(index, str):
		//         index = val + "." + index
		//
		//     _args = globals()
		//     _args.update(locals())
		//
		//     cog.outl("""auto {p} = boost::make_shared<mavros_msgs::DebugValue>();""".format(**_args))
		//     cog.outl("""{p}->header.stamp = m_uas->synchronise_stamp({val}.{time_f});""".format(**_args))
		//     cog.outl("""{p}->type = mavros_msgs::DebugValue::{type_};""".format(**_args))
		//     cog.outl("""{p}->index = {index};""".format(**_args))
		//     if disable_array_id:
		//         cog.outl("""{p}->array_id = -1;""".format(**_args))
		//     if name:
		//         cog.outl("""{p}->name = mavlink::to_string({val}.{name});""".format(**_args))
		//
		// common_filler("TYPE_DEBUG", "time_boot_ms", "ind", None)
		// cog.outl("""{p}->value_float = {val}.value;""".format(**locals()))
		// ]]]
		auto dv_msg = boost::make_shared<mavros_msgs::DebugValue>();
		dv_msg->header.stamp = m_uas->synchronise_stamp(debug.time_boot_ms);
		dv_msg->type = mavros_msgs::DebugValue::TYPE_DEBUG;
		dv_msg->index = debug.ind;
		dv_msg->array_id = -1;
		dv_msg->value_float = debug.value;
		// [[[end]]] (checksum: 5ef05a58b0a7925a57b4602198097e30)

		debug_logger(debug.get_name(), *dv_msg);
		debug_pub.publish(dv_msg);
	}

	/**
	 * @brief Handle DEBUG_VECT message.
	 * Message specification: https://mavlink.io/en/messages/common.html#DEBUG_VECT
	 * @param msg	Received Mavlink msg
	 * @param debug	DEBUG_VECT msg
	 */
	void handle_debug_vector(const mavlink::mavlink_message_t *msg, mavlink::common::msg::DEBUG_VECT &debug)
	{
		// [[[cog:
		// common_filler("TYPE_DEBUG_VECT", "time_usec", -1, "name")
		//
		// fields = "xyz"
		// pd = p + "->data"
		// cog.outl("""{pd}.resize({l});""".format(l=len(fields), **locals()))
		// for i, f in enumerate(fields):
		//     cog.outl("""{pd}[{i}] = {val}.{f};""".format(**locals()))
		// ]]]
		auto dv_msg = boost::make_shared<mavros_msgs::DebugValue>();
		dv_msg->header.stamp = m_uas->synchronise_stamp(debug.time_usec);
		dv_msg->type = mavros_msgs::DebugValue::TYPE_DEBUG_VECT;
		dv_msg->index = -1;
		dv_msg->array_id = -1;
		dv_msg->name = mavlink::to_string(debug.name);
		dv_msg->data.resize(3);
		dv_msg->data[0] = debug.x;
		dv_msg->data[1] = debug.y;
		dv_msg->data[2] = debug.z;
		// [[[end]]] (checksum: 6537917118cc4121b7477a46788c5c4d)

		debug_logger(debug.get_name(), *dv_msg);
		debug_vector_pub.publish(dv_msg);
	}

	/**
	 * @brief Handle DEBUG_FLOAT_ARRAY message.
	 * Message specification: https://mavlink.io/en/messages/common.html#DEBUG_FLOAT_ARRAY
	 * @param msg	Received Mavlink msg
	 * @param debug	DEBUG_FLOAT_ARRAY msg
	 */
	void handle_debug_float_array(const mavlink::mavlink_message_t *msg, mavlink::common::msg::DEBUG_FLOAT_ARRAY &debug)
	{
		// [[[cog:
		// common_filler("TYPE_DEBUG_FLOAT_ARRAY", "time_usec", -1, "name", False)
		//
		// cog.outl("{p}->array_id = {val}.array_id;".format(**locals()))
		// cog.outl("{p}->data.assign({val}.data.begin(), {val}.data.end());".format(**locals()))
		// ]]]
		auto dv_msg = boost::make_shared<mavros_msgs::DebugValue>();
		dv_msg->header.stamp = m_uas->synchronise_stamp(debug.time_usec);
		dv_msg->type = mavros_msgs::DebugValue::TYPE_DEBUG_FLOAT_ARRAY;
		dv_msg->index = -1;
		dv_msg->name = mavlink::to_string(debug.name);
		dv_msg->array_id = debug.array_id;
		dv_msg->data.assign(debug.data.begin(), debug.data.end());
		// [[[end]]] (checksum: a27f0f0d80be19127fe9838a867e85b4)

		debug_logger(debug.get_name(), *dv_msg);
		debug_float_array_pub.publish(dv_msg);
	}

	/**
	 * @brief Handle NAMED_VALUE_FLOAT message.
	 * Message specification: https://mavlink.io/en/messages/common.html#NAMED_VALUE_FLOAT
	 * @param msg	Received Mavlink msg
	 * @param value	NAMED_VALUE_FLOAT msg
	 */
	void handle_named_value_float(const mavlink::mavlink_message_t *msg, mavlink::common::msg::NAMED_VALUE_FLOAT &value)
	{
		// [[[cog:
		// val="value"
		// common_filler("TYPE_NAMED_VALUE_FLOAT", "time_boot_ms", -1, "name")
		// cog.outl("""{p}->value_float = {val}.value;""".format(**locals()))
		// ]]]
		auto dv_msg = boost::make_shared<mavros_msgs::DebugValue>();
		dv_msg->header.stamp = m_uas->synchronise_stamp(value.time_boot_ms);
		dv_msg->type = mavros_msgs::DebugValue::TYPE_NAMED_VALUE_FLOAT;
		dv_msg->index = -1;
		dv_msg->array_id = -1;
		dv_msg->name = mavlink::to_string(value.name);
		dv_msg->value_float = value.value;
		// [[[end]]] (checksum: a4661d49c58aa52f3d870859ab5aefa6)

		debug_logger(value.get_name(), *dv_msg);
		named_value_float_pub.publish(dv_msg);
	}

	/**
	 * @brief Handle NAMED_VALUE_INT message.
	 * Message specification: https://mavlink.io/en/messages/common.html#NAMED_VALUE_INT
	 * @param msg	Received Mavlink msg
	 * @param value	NAMED_VALUE_INT msg
	 */
	void handle_named_value_int(const mavlink::mavlink_message_t *msg, mavlink::common::msg::NAMED_VALUE_INT &value)
	{
		// [[[cog:
		// common_filler("TYPE_NAMED_VALUE_INT", "time_boot_ms", -1, "name")
		// cog.outl("""{p}->value_int = {val}.value;""".format(**locals()))
		// ]]]
		auto dv_msg = boost::make_shared<mavros_msgs::DebugValue>();
		dv_msg->header.stamp = m_uas->synchronise_stamp(value.time_boot_ms);
		dv_msg->type = mavros_msgs::DebugValue::TYPE_NAMED_VALUE_INT;
		dv_msg->index = -1;
		dv_msg->array_id = -1;
		dv_msg->name = mavlink::to_string(value.name);
		dv_msg->value_int = value.value;
		// [[[end]]] (checksum: 875d1469f398e89e17c5e988b3cfda56)

		debug_logger(value.get_name(), *dv_msg);
		named_value_int_pub.publish(dv_msg);
	}

	/* -*- callbacks -*- */

	/**
	 * @brief Debug callbacks
	 * @param req	pointer to mavros_msgs/Debug.msg being published
	 */
	void debug_cb(const mavros_msgs::DebugValue::ConstPtr &req)
	{
		switch (req->type) {
		case mavros_msgs::DebugValue::TYPE_DEBUG: {
			mavlink::common::msg::DEBUG debug {};

			debug.time_boot_ms = req->header.stamp.toNSec() / 1000000;
			debug.ind = req->index;
			debug.value = req->value_float;

			UAS_FCU(m_uas)->send_message_ignore_drop(debug);
			break;
		}
		case mavros_msgs::DebugValue::TYPE_DEBUG_VECT: {
			mavlink::common::msg::DEBUG_VECT debug {};

			debug.time_usec = req->header.stamp.toNSec() / 1000;
			mavlink::set_string(debug.name, req->name);
			// [[[cog:
			// for i, f in enumerate("xyz"):
			//     cog.outl("debug.{f} = req->data[{i}];".format(**locals()))
			// ]]]
			debug.x = req->data[0];
			debug.y = req->data[1];
			debug.z = req->data[2];
			// [[[end]]] (checksum: f4918ce98ca3183f93f6aff20d4ab7ec)

			UAS_FCU(m_uas)->send_message_ignore_drop(debug);
			break;
		}
		case mavros_msgs::DebugValue::TYPE_DEBUG_FLOAT_ARRAY: {
			mavlink::common::msg::DEBUG_FLOAT_ARRAY debug {};

			debug.time_usec = req->header.stamp.toNSec() / 1000;
			mavlink::set_string(debug.name, req->name);
			std::copy_n(req->data.begin(), std::min(req->data.size(), debug.data.size()), std::begin(debug.data));

			UAS_FCU(m_uas)->send_message_ignore_drop(debug);
			break;
		}
		case mavros_msgs::DebugValue::TYPE_NAMED_VALUE_FLOAT: {
			mavlink::common::msg::NAMED_VALUE_FLOAT value {};

			value.time_boot_ms = req->header.stamp.toNSec() / 1000000;
			mavlink::set_string(value.name, req->name);
			value.value = req->value_float;

			UAS_FCU(m_uas)->send_message_ignore_drop(value);
			break;
		}
		case mavros_msgs::DebugValue::TYPE_NAMED_VALUE_INT: {
			mavlink::common::msg::NAMED_VALUE_INT value {};

			value.time_boot_ms = req->header.stamp.toNSec() / 1000000;
			mavlink::set_string(value.name, req->name);
			value.value = req->value_int;

			UAS_FCU(m_uas)->send_message_ignore_drop(value);
			break;
		}
		default:
			ROS_ERROR_NAMED("debug", "Wrong debug type (%d). Droping!...", req->type);
			return;
		}
	}
>>>>>>> ae0fdb75
};
}       // namespace extra_plugins
}       // namespace mavros

#include <mavros/mavros_plugin_register_macro.hpp>  // NOLINT
MAVROS_PLUGIN_REGISTER(mavros::extra_plugins::DebugValuePlugin)<|MERGE_RESOLUTION|>--- conflicted
+++ resolved
@@ -14,17 +14,13 @@
  * @{
  */
 
+#include <algorithm>
 #include <string>
 
-<<<<<<< HEAD
 #include "rcpputils/asserts.hpp"
 #include "mavros/mavros_uas.hpp"
 #include "mavros/plugin.hpp"
 #include "mavros/plugin_filter.hpp"
-=======
-#include <mavros_msgs/DebugValue.h>
-#include <algorithm>
->>>>>>> ae0fdb75
 
 #include "mavros_msgs/msg/debug_value.hpp"
 
@@ -41,7 +37,6 @@
 class DebugValuePlugin : public plugin::Plugin
 {
 public:
-<<<<<<< HEAD
   explicit DebugValuePlugin(plugin::UASPtr uas_)
   : Plugin(uas_, "debug_value")
   {
@@ -54,6 +49,7 @@
     // publishers
     debug_pub = node->create_publisher<DV>("~/debug", 10);
     debug_vector_pub = node->create_publisher<DV>("~/debug_vector", 10);
+    debug_float_array_pub = node->create_publisher<DV>("~/debug_float_array", 10);
     named_value_float_pub = node->create_publisher<DV>("~/named_value_float", 10);
     named_value_int_pub = node->create_publisher<DV>("~/named_value_int", 10);
   }
@@ -63,6 +59,7 @@
     return {
       make_handler(&DebugValuePlugin::handle_debug),
       make_handler(&DebugValuePlugin::handle_debug_vector),
+      make_handler(&DebugValuePlugin::handle_debug_float_array),
       make_handler(&DebugValuePlugin::handle_named_value_float),
       make_handler(&DebugValuePlugin::handle_named_value_int)
     };
@@ -75,6 +72,7 @@
 
   rclcpp::Publisher<DV>::SharedPtr debug_pub;
   rclcpp::Publisher<DV>::SharedPtr debug_vector_pub;
+  rclcpp::Publisher<DV>::SharedPtr debug_float_array_pub;
   rclcpp::Publisher<DV>::SharedPtr named_value_float_pub;
   rclcpp::Publisher<DV>::SharedPtr named_value_int_pub;
 
@@ -196,8 +194,35 @@
   }
 
   /**
-   * @todo: add handler for DEBUG_ARRAY (https://github.com/mavlink/mavlink/pull/734)
-   */
+   * @brief Handle DEBUG_FLOAT_ARRAY message.
+   * Message specification: https://mavlink.io/en/messages/common.html#DEBUG_FLOAT_ARRAY
+   * @param msg	Received Mavlink msg
+   * @param debug	DEBUG_FLOAT_ARRAY msg
+   */
+  void handle_debug_float_array(
+    const mavlink::mavlink_message_t * msg [[maybe_unused]],
+    mavlink::common::msg::DEBUG_FLOAT_ARRAY & debug,
+    plugin::filter::SystemAndOk filter [[maybe_unused]])
+  {
+    // [[[cog:
+    // common_filler("TYPE_DEBUG_FLOAT_ARRAY", "time_usec", -1, "name", False)
+    //
+    // cog.outl("{p}->array_id = {val}.array_id;".format(**locals()))
+    // cog.outl("{p}->data.assign({val}.data.begin(), {val}.data.end());".format(**locals()))
+    // ]]]
+    auto dv_msg = boost::make_shared<mavros_msgs::DebugValue>();
+    dv_msg->header.stamp = m_uas->synchronise_stamp(debug.time_usec);
+    dv_msg->type = mavros_msgs::DebugValue::TYPE_DEBUG_FLOAT_ARRAY;
+    dv_msg->index = -1;
+    dv_msg->name = mavlink::to_string(debug.name);
+    dv_msg->array_id = debug.array_id;
+    dv_msg->data.assign(debug.data.begin(), debug.data.end());
+    // [[[end]]] (checksum: a27f0f0d80be19127fe9838a867e85b4)
+
+    debug_logger(debug.get_name(), *dv_msg);
+    debug_float_array_pub.publish(dv_msg);
+  }
+
 
   /**
    * @brief Handle NAMED_VALUE_FLOAT message.
@@ -290,9 +315,18 @@
           uas->send_message(debug);
           break;
         }
-      // case DV::TYPE_DEBUG_ARRAY: {
-      //   return;
-      // }
+      case DV::TYPE_DEBUG_FLOAT_ARRAY: {
+          mavlink::common::msg::DEBUG_FLOAT_ARRAY debug {};
+
+          debug.time_usec = get_time_usec(req->header.stamp);
+          mavlink::set_string(debug.name, req->name);
+          std::copy_n(
+            req->data.begin(), std::min(req->data.size(), debug.data.size()),
+            std::begin(debug.data));
+
+          uas->send_message(debug);
+          break;
+        }
       case DV::TYPE_NAMED_VALUE_FLOAT: {
           mavlink::common::msg::NAMED_VALUE_FLOAT value {};
 
@@ -318,318 +352,6 @@
         return;
     }
   }
-=======
-	DebugValuePlugin() : PluginBase(),
-		debug_nh("~debug_value")
-	{ }
-
-	void initialize(UAS &uas_) override
-	{
-		PluginBase::initialize(uas_);
-
-		// subscribers
-		debug_sub = debug_nh.subscribe("send", 10, &DebugValuePlugin::debug_cb, this);
-
-		// publishers
-		debug_pub = debug_nh.advertise<mavros_msgs::DebugValue>("debug", 10);
-		debug_vector_pub = debug_nh.advertise<mavros_msgs::DebugValue>("debug_vector", 10);
-		debug_float_array_pub = debug_nh.advertise<mavros_msgs::DebugValue>("debug_float_array", 10);
-		named_value_float_pub = debug_nh.advertise<mavros_msgs::DebugValue>("named_value_float", 10);
-		named_value_int_pub = debug_nh.advertise<mavros_msgs::DebugValue>("named_value_int", 10);
-	}
-
-	Subscriptions get_subscriptions() override {
-		return {
-			make_handler(&DebugValuePlugin::handle_debug),
-			make_handler(&DebugValuePlugin::handle_debug_vector),
-			make_handler(&DebugValuePlugin::handle_debug_float_array),
-			make_handler(&DebugValuePlugin::handle_named_value_float),
-			make_handler(&DebugValuePlugin::handle_named_value_int)
-		};
-	}
-
-private:
-	ros::NodeHandle debug_nh;
-
-	ros::Subscriber debug_sub;
-
-	ros::Publisher debug_pub;
-	ros::Publisher debug_vector_pub;
-	ros::Publisher debug_float_array_pub;
-	ros::Publisher named_value_float_pub;
-	ros::Publisher named_value_int_pub;
-
-	/* -*- helpers -*- */
-
-	/**
-	 * @brief Helper function to log debug messages
-	 * @param type	Type of debug message
-	 * @param dv	Data value
-	 */
-	void debug_logger(const std::string &type, const mavros_msgs::DebugValue &dv)
-	{
-		using DV = mavros_msgs::DebugValue;
-
-		std::string name = (dv.name == "") ? "UNK" : dv.name;
-
-		std::ostringstream ss;
-		if (dv.type == DV::TYPE_NAMED_VALUE_INT) {
-			ss << dv.value_int;
-		}
-		else if (dv.type == DV::TYPE_DEBUG_VECT) {
-			ss << "[";
-			bool is_first = true;
-			for (auto v : dv.data) {
-				if (!is_first) {
-					ss << ", ";
-				}
-
-				ss << v;
-				is_first = false;
-			}
-
-			ss << "]";
-		}
-		else {
-			ss << dv.value_float;
-		}
-
-
-		ROS_DEBUG_STREAM_NAMED("debug_value", type << "\t"
-							   << dv.header.stamp   << "\t"
-							   << name    << "\t["
-							   << dv.index   << "]\tvalue:"
-							   << ss.str());
-	}
-
-	/* -*- message handlers -*- */
-
-	/**
-	 * @brief Handle DEBUG message.
-	 * Message specification: https://mavlink.io/en/messages/common.html#DEBUG
-	 * @param msg	Received Mavlink msg
-	 * @param debug	DEBUG msg
-	 */
-	void handle_debug(const mavlink::mavlink_message_t *msg, mavlink::common::msg::DEBUG &debug)
-	{
-		// [[[cog:
-		// p = "dv_msg"
-		// val = "debug"
-		//
-		// def common_filler(type_, time_f, index, name, disable_array_id = True):
-		//     if isinstance(index, str):
-		//         index = val + "." + index
-		//
-		//     _args = globals()
-		//     _args.update(locals())
-		//
-		//     cog.outl("""auto {p} = boost::make_shared<mavros_msgs::DebugValue>();""".format(**_args))
-		//     cog.outl("""{p}->header.stamp = m_uas->synchronise_stamp({val}.{time_f});""".format(**_args))
-		//     cog.outl("""{p}->type = mavros_msgs::DebugValue::{type_};""".format(**_args))
-		//     cog.outl("""{p}->index = {index};""".format(**_args))
-		//     if disable_array_id:
-		//         cog.outl("""{p}->array_id = -1;""".format(**_args))
-		//     if name:
-		//         cog.outl("""{p}->name = mavlink::to_string({val}.{name});""".format(**_args))
-		//
-		// common_filler("TYPE_DEBUG", "time_boot_ms", "ind", None)
-		// cog.outl("""{p}->value_float = {val}.value;""".format(**locals()))
-		// ]]]
-		auto dv_msg = boost::make_shared<mavros_msgs::DebugValue>();
-		dv_msg->header.stamp = m_uas->synchronise_stamp(debug.time_boot_ms);
-		dv_msg->type = mavros_msgs::DebugValue::TYPE_DEBUG;
-		dv_msg->index = debug.ind;
-		dv_msg->array_id = -1;
-		dv_msg->value_float = debug.value;
-		// [[[end]]] (checksum: 5ef05a58b0a7925a57b4602198097e30)
-
-		debug_logger(debug.get_name(), *dv_msg);
-		debug_pub.publish(dv_msg);
-	}
-
-	/**
-	 * @brief Handle DEBUG_VECT message.
-	 * Message specification: https://mavlink.io/en/messages/common.html#DEBUG_VECT
-	 * @param msg	Received Mavlink msg
-	 * @param debug	DEBUG_VECT msg
-	 */
-	void handle_debug_vector(const mavlink::mavlink_message_t *msg, mavlink::common::msg::DEBUG_VECT &debug)
-	{
-		// [[[cog:
-		// common_filler("TYPE_DEBUG_VECT", "time_usec", -1, "name")
-		//
-		// fields = "xyz"
-		// pd = p + "->data"
-		// cog.outl("""{pd}.resize({l});""".format(l=len(fields), **locals()))
-		// for i, f in enumerate(fields):
-		//     cog.outl("""{pd}[{i}] = {val}.{f};""".format(**locals()))
-		// ]]]
-		auto dv_msg = boost::make_shared<mavros_msgs::DebugValue>();
-		dv_msg->header.stamp = m_uas->synchronise_stamp(debug.time_usec);
-		dv_msg->type = mavros_msgs::DebugValue::TYPE_DEBUG_VECT;
-		dv_msg->index = -1;
-		dv_msg->array_id = -1;
-		dv_msg->name = mavlink::to_string(debug.name);
-		dv_msg->data.resize(3);
-		dv_msg->data[0] = debug.x;
-		dv_msg->data[1] = debug.y;
-		dv_msg->data[2] = debug.z;
-		// [[[end]]] (checksum: 6537917118cc4121b7477a46788c5c4d)
-
-		debug_logger(debug.get_name(), *dv_msg);
-		debug_vector_pub.publish(dv_msg);
-	}
-
-	/**
-	 * @brief Handle DEBUG_FLOAT_ARRAY message.
-	 * Message specification: https://mavlink.io/en/messages/common.html#DEBUG_FLOAT_ARRAY
-	 * @param msg	Received Mavlink msg
-	 * @param debug	DEBUG_FLOAT_ARRAY msg
-	 */
-	void handle_debug_float_array(const mavlink::mavlink_message_t *msg, mavlink::common::msg::DEBUG_FLOAT_ARRAY &debug)
-	{
-		// [[[cog:
-		// common_filler("TYPE_DEBUG_FLOAT_ARRAY", "time_usec", -1, "name", False)
-		//
-		// cog.outl("{p}->array_id = {val}.array_id;".format(**locals()))
-		// cog.outl("{p}->data.assign({val}.data.begin(), {val}.data.end());".format(**locals()))
-		// ]]]
-		auto dv_msg = boost::make_shared<mavros_msgs::DebugValue>();
-		dv_msg->header.stamp = m_uas->synchronise_stamp(debug.time_usec);
-		dv_msg->type = mavros_msgs::DebugValue::TYPE_DEBUG_FLOAT_ARRAY;
-		dv_msg->index = -1;
-		dv_msg->name = mavlink::to_string(debug.name);
-		dv_msg->array_id = debug.array_id;
-		dv_msg->data.assign(debug.data.begin(), debug.data.end());
-		// [[[end]]] (checksum: a27f0f0d80be19127fe9838a867e85b4)
-
-		debug_logger(debug.get_name(), *dv_msg);
-		debug_float_array_pub.publish(dv_msg);
-	}
-
-	/**
-	 * @brief Handle NAMED_VALUE_FLOAT message.
-	 * Message specification: https://mavlink.io/en/messages/common.html#NAMED_VALUE_FLOAT
-	 * @param msg	Received Mavlink msg
-	 * @param value	NAMED_VALUE_FLOAT msg
-	 */
-	void handle_named_value_float(const mavlink::mavlink_message_t *msg, mavlink::common::msg::NAMED_VALUE_FLOAT &value)
-	{
-		// [[[cog:
-		// val="value"
-		// common_filler("TYPE_NAMED_VALUE_FLOAT", "time_boot_ms", -1, "name")
-		// cog.outl("""{p}->value_float = {val}.value;""".format(**locals()))
-		// ]]]
-		auto dv_msg = boost::make_shared<mavros_msgs::DebugValue>();
-		dv_msg->header.stamp = m_uas->synchronise_stamp(value.time_boot_ms);
-		dv_msg->type = mavros_msgs::DebugValue::TYPE_NAMED_VALUE_FLOAT;
-		dv_msg->index = -1;
-		dv_msg->array_id = -1;
-		dv_msg->name = mavlink::to_string(value.name);
-		dv_msg->value_float = value.value;
-		// [[[end]]] (checksum: a4661d49c58aa52f3d870859ab5aefa6)
-
-		debug_logger(value.get_name(), *dv_msg);
-		named_value_float_pub.publish(dv_msg);
-	}
-
-	/**
-	 * @brief Handle NAMED_VALUE_INT message.
-	 * Message specification: https://mavlink.io/en/messages/common.html#NAMED_VALUE_INT
-	 * @param msg	Received Mavlink msg
-	 * @param value	NAMED_VALUE_INT msg
-	 */
-	void handle_named_value_int(const mavlink::mavlink_message_t *msg, mavlink::common::msg::NAMED_VALUE_INT &value)
-	{
-		// [[[cog:
-		// common_filler("TYPE_NAMED_VALUE_INT", "time_boot_ms", -1, "name")
-		// cog.outl("""{p}->value_int = {val}.value;""".format(**locals()))
-		// ]]]
-		auto dv_msg = boost::make_shared<mavros_msgs::DebugValue>();
-		dv_msg->header.stamp = m_uas->synchronise_stamp(value.time_boot_ms);
-		dv_msg->type = mavros_msgs::DebugValue::TYPE_NAMED_VALUE_INT;
-		dv_msg->index = -1;
-		dv_msg->array_id = -1;
-		dv_msg->name = mavlink::to_string(value.name);
-		dv_msg->value_int = value.value;
-		// [[[end]]] (checksum: 875d1469f398e89e17c5e988b3cfda56)
-
-		debug_logger(value.get_name(), *dv_msg);
-		named_value_int_pub.publish(dv_msg);
-	}
-
-	/* -*- callbacks -*- */
-
-	/**
-	 * @brief Debug callbacks
-	 * @param req	pointer to mavros_msgs/Debug.msg being published
-	 */
-	void debug_cb(const mavros_msgs::DebugValue::ConstPtr &req)
-	{
-		switch (req->type) {
-		case mavros_msgs::DebugValue::TYPE_DEBUG: {
-			mavlink::common::msg::DEBUG debug {};
-
-			debug.time_boot_ms = req->header.stamp.toNSec() / 1000000;
-			debug.ind = req->index;
-			debug.value = req->value_float;
-
-			UAS_FCU(m_uas)->send_message_ignore_drop(debug);
-			break;
-		}
-		case mavros_msgs::DebugValue::TYPE_DEBUG_VECT: {
-			mavlink::common::msg::DEBUG_VECT debug {};
-
-			debug.time_usec = req->header.stamp.toNSec() / 1000;
-			mavlink::set_string(debug.name, req->name);
-			// [[[cog:
-			// for i, f in enumerate("xyz"):
-			//     cog.outl("debug.{f} = req->data[{i}];".format(**locals()))
-			// ]]]
-			debug.x = req->data[0];
-			debug.y = req->data[1];
-			debug.z = req->data[2];
-			// [[[end]]] (checksum: f4918ce98ca3183f93f6aff20d4ab7ec)
-
-			UAS_FCU(m_uas)->send_message_ignore_drop(debug);
-			break;
-		}
-		case mavros_msgs::DebugValue::TYPE_DEBUG_FLOAT_ARRAY: {
-			mavlink::common::msg::DEBUG_FLOAT_ARRAY debug {};
-
-			debug.time_usec = req->header.stamp.toNSec() / 1000;
-			mavlink::set_string(debug.name, req->name);
-			std::copy_n(req->data.begin(), std::min(req->data.size(), debug.data.size()), std::begin(debug.data));
-
-			UAS_FCU(m_uas)->send_message_ignore_drop(debug);
-			break;
-		}
-		case mavros_msgs::DebugValue::TYPE_NAMED_VALUE_FLOAT: {
-			mavlink::common::msg::NAMED_VALUE_FLOAT value {};
-
-			value.time_boot_ms = req->header.stamp.toNSec() / 1000000;
-			mavlink::set_string(value.name, req->name);
-			value.value = req->value_float;
-
-			UAS_FCU(m_uas)->send_message_ignore_drop(value);
-			break;
-		}
-		case mavros_msgs::DebugValue::TYPE_NAMED_VALUE_INT: {
-			mavlink::common::msg::NAMED_VALUE_INT value {};
-
-			value.time_boot_ms = req->header.stamp.toNSec() / 1000000;
-			mavlink::set_string(value.name, req->name);
-			value.value = req->value_int;
-
-			UAS_FCU(m_uas)->send_message_ignore_drop(value);
-			break;
-		}
-		default:
-			ROS_ERROR_NAMED("debug", "Wrong debug type (%d). Droping!...", req->type);
-			return;
-		}
-	}
->>>>>>> ae0fdb75
 };
 }       // namespace extra_plugins
 }       // namespace mavros
