--- conflicted
+++ resolved
@@ -18,11 +18,8 @@
 
 #include <mavros_msgs/CommandLong.h>
 #include <mavros_msgs/MountControl.h>
-<<<<<<< HEAD
 #include <geometry_msgs/Quaternion.h>
-=======
 #include <mavros_msgs/MountConfigure.h>
->>>>>>> 247cde87
 
 namespace mavros {
 namespace extra_plugins {
@@ -50,12 +47,9 @@
 		PluginBase::initialize(uas_);
 
 		command_sub = mount_nh.subscribe("command", 10, &MountControlPlugin::command_cb, this);
-<<<<<<< HEAD
 		mount_orientation_pub = mount_nh.advertise<geometry_msgs::Quaternion>("orientation", 10);
-=======
 		configure_srv = mount_nh.advertiseService("configure", &MountControlPlugin::mount_configure_cb, this);
 
->>>>>>> 247cde87
 	}
 
 	Subscriptions get_subscriptions()
@@ -69,8 +63,8 @@
 	ros::NodeHandle nh;
 	ros::NodeHandle mount_nh;
 	ros::Subscriber command_sub;
-<<<<<<< HEAD
 	ros::Publisher mount_orientation_pub;
+ 	ros::ServiceServer configure_srv;
 
 	/**
 	 * @brief Publish the mount orientation
@@ -86,9 +80,6 @@
 		tf::quaternionEigenToMsg(q, quaternion_msg);
 		mount_orientation_pub.publish(quaternion_msg);
 	}
-=======
- 	ros::ServiceServer configure_srv;
->>>>>>> 247cde87
 
 	/**
 	 * @brief Send mount control commands to vehicle
