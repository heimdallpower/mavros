/*
 * Copyright 2016,2021 Valdimir Ermakov
 *
 * This file is part of the mavros package and subject to the license terms
 * in the top-level LICENSE file of the mavros repository.
 * https://github.com/mavlink/mavros/tree/master/LICENSE.md
 */
/**
 * @brief enum stringify helpers
 * @file enum_to_string.cpp
 * @author Vladimir Ermakov <vooon341@gmail.com>
 *
 * @addtogroup nodelib
 * @{
 */

#include <array>
#include <string>
#include <unordered_map>

#include "mavros/utils.hpp"
#include "rclcpp/rclcpp.hpp"

namespace mavros
{
namespace utils
{
using mavlink::minimal::MAV_AUTOPILOT;
using mavlink::minimal::MAV_TYPE;
using mavlink::minimal::MAV_STATE;
using mavlink::minimal::MAV_COMPONENT;
using mavlink::common::MAV_ESTIMATOR_TYPE;
using mavlink::common::ADSB_ALTITUDE_TYPE;
using mavlink::common::ADSB_EMITTER_TYPE;
using mavlink::common::GPS_FIX_TYPE;
using mavlink::common::MAV_MISSION_RESULT;
using mavlink::common::MAV_FRAME;
using mavlink::common::MAV_DISTANCE_SENSOR;
using mavlink::common::LANDING_TARGET_TYPE;

static auto logger = rclcpp::get_logger("uas.enum");

// [[[cog:
// import pymavlink.dialects.v20.common as common
//
// # NOTE(vooon): Foxy couldn't exclude that file from cpplint
// #              So in order to pass lint test i have to remove
// #              description comments.
// EMIT_DESCRIPTION = False
//
// def get_enum(ename):
//     enum = sorted(common.enums[ename].items())
//     enum.pop() # remove ENUM_END
//     return enum
//
//
// def split_by(delim, s):
//     for c in delim:
//         if c in s:
//             return s.split(c, 1)[0].strip()
//
//     return s.strip()
//
//
// def make_whitespace(l, v):
//     d = l - len(v)
//     return ' ' * d if d > 2 else '  '
//
//
// def ename_array_name(ename, suffix=None):
//     l = ename.rsplit('::', 1)
//     return (l[1] if len(l) > 1 else l[0]).lower() + (suffix or '_strings')
//
//
// def array_outl(name, enum, suffix=None):
//     array = ename_array_name(name, suffix)
//     cog.outl(f"""
// //! {name} values
// static const std::array<const std::string, {len(enum)}> {array}{{{{""")
//
//
// def to_string_outl(ename, funcname='to_string', suffix=None):
//     array = ename_array_name(ename, suffix)
//     cog.outl(f"""
// std::string {funcname}({ename} e)
// {{
//   size_t idx = enum_value(e);
//   if (idx >= {array}.size()) {{
//     return std::to_string(idx);
//   }}
//
//   return {array}[idx];
// }}""")
//
//
// def enum_value_is_description_outl(ename, suffix=None,
//     split_by_delim='-,/.', funcname='to_string'):
//     enum = get_enum(ename)
//
//     array_outl(ename, enum, suffix)
//     for k, e in enum:
//         value = split_by(split_by_delim, e.description)
//         sp = make_whitespace(30, value)
//         if EMIT_DESCRIPTION and e.description:
//             cog.outl(f"""/* {k:>2} */ "{value}",{sp}// {e.description}""")
//         else:
//             cog.outl(f"""/* {k:>2} */ "{value}",""")
//
//     cog.outl("}};")
//     cog.outl()
//     to_string_outl(ename, funcname, suffix)
//
//
// def enum_value_is_name_outl(ename, suffix=None, funcname='to_string'):
//     enum = get_enum(ename)
//
//     array_outl(ename, enum, suffix)
//     for k, e in enum:
//         name_short =  e.name[len(ename) + 1:]
//         sp = make_whitespace(30, name_short)
//         if EMIT_DESCRIPTION and e.description:
//             cog.outl(f"""/* {k:>2} */ "{name_short}",{sp}// {e.description}""")
//         else:
//             cog.outl(f"""/* {k:>2} */ "{name_short}",""")
//
//     cog.outl("}};")
//     to_string_outl(ename, funcname, suffix)
// ]]]
// [[[end]]] (checksum: d41d8cd98f00b204e9800998ecf8427e)

// [[[cog:
// ename = 'MAV_AUTOPILOT'
// enum_value_is_description_outl(ename)
// ]]]

//! MAV_AUTOPILOT values
static const std::array<const std::string, 20> mav_autopilot_strings{{
/*  0 */ "Generic autopilot",
/*  1 */ "Reserved for future use",
/*  2 */ "SLUGS autopilot",
/*  3 */ "ArduPilot",
/*  4 */ "OpenPilot",
/*  5 */ "Generic autopilot only supporting simple waypoints",
/*  6 */ "Generic autopilot supporting waypoints and other simple navigation commands",
/*  7 */ "Generic autopilot supporting the full mission command set",
/*  8 */ "No valid autopilot",
/*  9 */ "PPZ UAV",
/* 10 */ "UAV Dev Board",
/* 11 */ "FlexiPilot",
/* 12 */ "PX4 Autopilot",
/* 13 */ "SMACCMPilot",
/* 14 */ "AutoQuad",
/* 15 */ "Armazila",
/* 16 */ "Aerob",
/* 17 */ "ASLUAV autopilot",
/* 18 */ "SmartAP Autopilot",
/* 19 */ "AirRails",
}};


std::string to_string(MAV_AUTOPILOT e)
{
  size_t idx = enum_value(e);
  if (idx >= mav_autopilot_strings.size()) {
    return std::to_string(idx);
  }

  return mav_autopilot_strings[idx];
}
// [[[end]]] (checksum: ca6693afe1ced57fa7eb4b5d2f895550)

// [[[cog:
// ename = 'MAV_TYPE'
// enum_value_is_description_outl(ename)
// ]]]

//! MAV_TYPE values
<<<<<<< HEAD
static const std::array<const std::string, 38> mav_type_strings{{
/*  0 */ "Generic micro air vehicle",
/*  1 */ "Fixed wing aircraft",
/*  2 */ "Quadrotor",
/*  3 */ "Coaxial helicopter",
/*  4 */ "Normal helicopter with tail rotor",
/*  5 */ "Ground installation",
/*  6 */ "Operator control unit",
/*  7 */ "Airship",
/*  8 */ "Free balloon",
/*  9 */ "Rocket",
/* 10 */ "Ground rover",
/* 11 */ "Surface vessel",
/* 12 */ "Submarine",
/* 13 */ "Hexarotor",
/* 14 */ "Octorotor",
/* 15 */ "Tricopter",
/* 16 */ "Flapping wing",
/* 17 */ "Kite",
/* 18 */ "Onboard companion controller",
/* 19 */ "Two",
/* 20 */ "Quad",
/* 21 */ "Tiltrotor VTOL",
/* 22 */ "VTOL reserved 2",
/* 23 */ "VTOL reserved 3",
/* 24 */ "VTOL reserved 4",
/* 25 */ "VTOL reserved 5",
/* 26 */ "Gimbal",
/* 27 */ "ADSB system",
/* 28 */ "Steerable",
/* 29 */ "Dodecarotor",
/* 30 */ "Camera",
/* 31 */ "Charging station",
/* 32 */ "FLARM collision avoidance system",
/* 33 */ "Servo",
/* 34 */ "Open Drone ID. See https:",
/* 35 */ "Decarotor",
/* 36 */ "Battery",
/* 37 */ "Parachute",
=======
static const std::array<const std::string, 36> mav_type_strings{{
/*  0 */ "Generic micro air vehicle",     // Generic micro air vehicle
/*  1 */ "Fixed wing aircraft",           // Fixed wing aircraft.
/*  2 */ "Quadrotor",                     // Quadrotor
/*  3 */ "Coaxial helicopter",            // Coaxial helicopter
/*  4 */ "Normal helicopter with tail rotor", // Normal helicopter with tail rotor.
/*  5 */ "Ground installation",           // Ground installation
/*  6 */ "Operator control unit",         // Operator control unit / ground control station
/*  7 */ "Airship",                       // Airship, controlled
/*  8 */ "Free balloon",                  // Free balloon, uncontrolled
/*  9 */ "Rocket",                        // Rocket
/* 10 */ "Ground rover",                  // Ground rover
/* 11 */ "Surface vessel",                // Surface vessel, boat, ship
/* 12 */ "Submarine",                     // Submarine
/* 13 */ "Hexarotor",                     // Hexarotor
/* 14 */ "Octorotor",                     // Octorotor
/* 15 */ "Tricopter",                     // Tricopter
/* 16 */ "Flapping wing",                 // Flapping wing
/* 17 */ "Kite",                          // Kite
/* 18 */ "Onboard companion controller",  // Onboard companion controller
/* 19 */ "Two",                           // Two-rotor VTOL using control surfaces in vertical operation in addition. Tailsitter.
/* 20 */ "Quad",                          // Quad-rotor VTOL using a V-shaped quad config in vertical operation. Tailsitter.
/* 21 */ "Tiltrotor VTOL",                // Tiltrotor VTOL
/* 22 */ "VTOL reserved 2",               // VTOL reserved 2
/* 23 */ "VTOL reserved 3",               // VTOL reserved 3
/* 24 */ "VTOL reserved 4",               // VTOL reserved 4
/* 25 */ "VTOL reserved 5",               // VTOL reserved 5
/* 26 */ "Gimbal",                        // Gimbal
/* 27 */ "ADSB system",                   // ADSB system
/* 28 */ "Steerable",                     // Steerable, nonrigid airfoil
/* 29 */ "Dodecarotor",                   // Dodecarotor
/* 30 */ "Camera",                        // Camera
/* 31 */ "Charging station",              // Charging station
/* 32 */ "FLARM collision avoidance system", // FLARM collision avoidance system
/* 33 */ "Servo",                         // Servo
/* 34 */ "Open Drone ID. See https:",     // Open Drone ID. See https://mavlink.io/en/services/opendroneid.html.
/* 35 */ "Decarotor",                     // Decarotor
>>>>>>> ed762be1
}};


std::string to_string(MAV_TYPE e)
{
  size_t idx = enum_value(e);
  if (idx >= mav_type_strings.size()) {
    return std::to_string(idx);
  }

  return mav_type_strings[idx];
}
<<<<<<< HEAD
// [[[end]]] (checksum: 376064ea1578250d182ab62a85b06a41)
=======
// [[[end]]] (checksum: f44b083f4b6be34f26d75692072f09bf)
>>>>>>> ed762be1

// [[[cog:
// ename = 'MAV_TYPE'
// enum_value_is_name_outl(ename, funcname='enum_to_name', suffix='_names')
// ]]]

//! MAV_TYPE values
<<<<<<< HEAD
static const std::array<const std::string, 38> mav_type_names{{
/*  0 */ "GENERIC",
/*  1 */ "FIXED_WING",
/*  2 */ "QUADROTOR",
/*  3 */ "COAXIAL",
/*  4 */ "HELICOPTER",
/*  5 */ "ANTENNA_TRACKER",
/*  6 */ "GCS",
/*  7 */ "AIRSHIP",
/*  8 */ "FREE_BALLOON",
/*  9 */ "ROCKET",
/* 10 */ "GROUND_ROVER",
/* 11 */ "SURFACE_BOAT",
/* 12 */ "SUBMARINE",
/* 13 */ "HEXAROTOR",
/* 14 */ "OCTOROTOR",
/* 15 */ "TRICOPTER",
/* 16 */ "FLAPPING_WING",
/* 17 */ "KITE",
/* 18 */ "ONBOARD_CONTROLLER",
/* 19 */ "VTOL_DUOROTOR",
/* 20 */ "VTOL_QUADROTOR",
/* 21 */ "VTOL_TILTROTOR",
/* 22 */ "VTOL_RESERVED2",
/* 23 */ "VTOL_RESERVED3",
/* 24 */ "VTOL_RESERVED4",
/* 25 */ "VTOL_RESERVED5",
/* 26 */ "GIMBAL",
/* 27 */ "ADSB",
/* 28 */ "PARAFOIL",
/* 29 */ "DODECAROTOR",
/* 30 */ "CAMERA",
/* 31 */ "CHARGING_STATION",
/* 32 */ "FLARM",
/* 33 */ "SERVO",
/* 34 */ "ODID",
/* 35 */ "DECAROTOR",
/* 36 */ "BATTERY",
/* 37 */ "PARACHUTE",
=======
static const std::array<const std::string, 36> mav_type_names{{
/*  0 */ "GENERIC",                       // Generic micro air vehicle
/*  1 */ "FIXED_WING",                    // Fixed wing aircraft.
/*  2 */ "QUADROTOR",                     // Quadrotor
/*  3 */ "COAXIAL",                       // Coaxial helicopter
/*  4 */ "HELICOPTER",                    // Normal helicopter with tail rotor.
/*  5 */ "ANTENNA_TRACKER",               // Ground installation
/*  6 */ "GCS",                           // Operator control unit / ground control station
/*  7 */ "AIRSHIP",                       // Airship, controlled
/*  8 */ "FREE_BALLOON",                  // Free balloon, uncontrolled
/*  9 */ "ROCKET",                        // Rocket
/* 10 */ "GROUND_ROVER",                  // Ground rover
/* 11 */ "SURFACE_BOAT",                  // Surface vessel, boat, ship
/* 12 */ "SUBMARINE",                     // Submarine
/* 13 */ "HEXAROTOR",                     // Hexarotor
/* 14 */ "OCTOROTOR",                     // Octorotor
/* 15 */ "TRICOPTER",                     // Tricopter
/* 16 */ "FLAPPING_WING",                 // Flapping wing
/* 17 */ "KITE",                          // Kite
/* 18 */ "ONBOARD_CONTROLLER",            // Onboard companion controller
/* 19 */ "VTOL_DUOROTOR",                 // Two-rotor VTOL using control surfaces in vertical operation in addition. Tailsitter.
/* 20 */ "VTOL_QUADROTOR",                // Quad-rotor VTOL using a V-shaped quad config in vertical operation. Tailsitter.
/* 21 */ "VTOL_TILTROTOR",                // Tiltrotor VTOL
/* 22 */ "VTOL_RESERVED2",                // VTOL reserved 2
/* 23 */ "VTOL_RESERVED3",                // VTOL reserved 3
/* 24 */ "VTOL_RESERVED4",                // VTOL reserved 4
/* 25 */ "VTOL_RESERVED5",                // VTOL reserved 5
/* 26 */ "GIMBAL",                        // Gimbal
/* 27 */ "ADSB",                          // ADSB system
/* 28 */ "PARAFOIL",                      // Steerable, nonrigid airfoil
/* 29 */ "DODECAROTOR",                   // Dodecarotor
/* 30 */ "CAMERA",                        // Camera
/* 31 */ "CHARGING_STATION",              // Charging station
/* 32 */ "FLARM",                         // FLARM collision avoidance system
/* 33 */ "SERVO",                         // Servo
/* 34 */ "ODID",                          // Open Drone ID. See https://mavlink.io/en/services/opendroneid.html.
/* 35 */ "DECAROTOR",                     // Decarotor
>>>>>>> ed762be1
}};

std::string enum_to_name(MAV_TYPE e)
{
  size_t idx = enum_value(e);
  if (idx >= mav_type_names.size()) {
    return std::to_string(idx);
  }

  return mav_type_names[idx];
}
<<<<<<< HEAD
// [[[end]]] (checksum: 5e58c6b1f7868c26f570b97fa4389feb)
=======
// [[[end]]] (checksum: 3775b5a8763b4e66287a471af939ef6c)
>>>>>>> ed762be1

// [[[cog:
// ename = 'MAV_STATE'
// enum_value_is_name_outl(ename)
// ]]]

//! MAV_STATE values
static const std::array<const std::string, 9> mav_state_strings{{
/*  0 */ "UNINIT",
/*  1 */ "BOOT",
/*  2 */ "CALIBRATING",
/*  3 */ "STANDBY",
/*  4 */ "ACTIVE",
/*  5 */ "CRITICAL",
/*  6 */ "EMERGENCY",
/*  7 */ "POWEROFF",
/*  8 */ "FLIGHT_TERMINATION",
}};

std::string to_string(MAV_STATE e)
{
  size_t idx = enum_value(e);
  if (idx >= mav_state_strings.size()) {
    return std::to_string(idx);
  }

  return mav_state_strings[idx];
}
// [[[end]]] (checksum: e953b14d18e31abb45db4fe72ebb749f)

// [[[cog:
// ename = "timesync_mode"
// ent = [ "NONE", "MAVLINK", "ONBOARD", "PASSTHROUGH", ]
//
// array_outl(ename, ent)
// for k, e in enumerate(ent):
//     cog.outl(f"""/* {k:>2} */ "{e}",""")
//
// cog.outl("}};")
// cog.outl()
// to_string_outl(ename)
// ]]]

//! timesync_mode values
static const std::array<const std::string, 4> timesync_mode_strings{{
/*  0 */ "NONE",
/*  1 */ "MAVLINK",
/*  2 */ "ONBOARD",
/*  3 */ "PASSTHROUGH",
}};


std::string to_string(timesync_mode e)
{
  size_t idx = enum_value(e);
  if (idx >= timesync_mode_strings.size()) {
    return std::to_string(idx);
  }

  return timesync_mode_strings[idx];
}
// [[[end]]] (checksum: 7a286bcf12006fdeff1bd9fca8ce4176)

timesync_mode timesync_mode_from_str(const std::string & mode)
{
  for (size_t idx = 0; idx < timesync_mode_strings.size(); idx++) {
    if (timesync_mode_strings[idx] == mode) {
      std::underlying_type<timesync_mode>::type rv = idx;
      return static_cast<timesync_mode>(rv);
    }
  }

  RCLCPP_ERROR_STREAM(logger, "TM: Unknown mode: " << mode);
  return timesync_mode::NONE;
}

// [[[cog:
// ename = 'ADSB_ALTITUDE_TYPE'
// enum_value_is_name_outl(ename)
// ]]]

//! ADSB_ALTITUDE_TYPE values
static const std::array<const std::string, 2> adsb_altitude_type_strings{{
/*  0 */ "PRESSURE_QNH",
/*  1 */ "GEOMETRIC",
}};

std::string to_string(ADSB_ALTITUDE_TYPE e)
{
  size_t idx = enum_value(e);
  if (idx >= adsb_altitude_type_strings.size()) {
    return std::to_string(idx);
  }

  return adsb_altitude_type_strings[idx];
}
// [[[end]]] (checksum: 2e8d87a6e603b105ded642f34978fd55)

// [[[cog:
// ename = 'ADSB_EMITTER_TYPE'
// enum_value_is_name_outl(ename)
// ]]]

//! ADSB_EMITTER_TYPE values
static const std::array<const std::string, 20> adsb_emitter_type_strings{{
/*  0 */ "NO_INFO",
/*  1 */ "LIGHT",
/*  2 */ "SMALL",
/*  3 */ "LARGE",
/*  4 */ "HIGH_VORTEX_LARGE",
/*  5 */ "HEAVY",
/*  6 */ "HIGHLY_MANUV",
/*  7 */ "ROTOCRAFT",
/*  8 */ "UNASSIGNED",
/*  9 */ "GLIDER",
/* 10 */ "LIGHTER_AIR",
/* 11 */ "PARACHUTE",
/* 12 */ "ULTRA_LIGHT",
/* 13 */ "UNASSIGNED2",
/* 14 */ "UAV",
/* 15 */ "SPACE",
/* 16 */ "UNASSGINED3",
/* 17 */ "EMERGENCY_SURFACE",
/* 18 */ "SERVICE_SURFACE",
/* 19 */ "POINT_OBSTACLE",
}};

std::string to_string(ADSB_EMITTER_TYPE e)
{
  size_t idx = enum_value(e);
  if (idx >= adsb_emitter_type_strings.size()) {
    return std::to_string(idx);
  }

  return adsb_emitter_type_strings[idx];
}
// [[[end]]] (checksum: 342e71a579408cf35a4dbf8b42bd099a)

// [[[cog:
// ename = 'MAV_ESTIMATOR_TYPE'
// enum_value_is_name_outl(ename)
// ]]]

//! MAV_ESTIMATOR_TYPE values
static const std::array<const std::string, 9> mav_estimator_type_strings{{
/*  0 */ "UNKNOWN",
/*  1 */ "NAIVE",
/*  2 */ "VISION",
/*  3 */ "VIO",
/*  4 */ "GPS",
/*  5 */ "GPS_INS",
/*  6 */ "MOCAP",
/*  7 */ "LIDAR",
/*  8 */ "AUTOPILOT",
}};

std::string to_string(MAV_ESTIMATOR_TYPE e)
{
  size_t idx = enum_value(e);
  if (idx >= mav_estimator_type_strings.size()) {
    return std::to_string(idx);
  }

  return mav_estimator_type_strings[idx];
}
// [[[end]]] (checksum: 451e5fe0a2c760a5c9d4efed0f97553d)

// [[[cog:
// ename = 'GPS_FIX_TYPE'
// enum_value_is_name_outl(ename)
// ]]]

//! GPS_FIX_TYPE values
static const std::array<const std::string, 9> gps_fix_type_strings{{
/*  0 */ "NO_GPS",
/*  1 */ "NO_FIX",
/*  2 */ "2D_FIX",
/*  3 */ "3D_FIX",
/*  4 */ "DGPS",
/*  5 */ "RTK_FLOAT",
/*  6 */ "RTK_FIXED",
/*  7 */ "STATIC",
/*  8 */ "PPP",
}};

std::string to_string(GPS_FIX_TYPE e)
{
  size_t idx = enum_value(e);
  if (idx >= gps_fix_type_strings.size()) {
    return std::to_string(idx);
  }

  return gps_fix_type_strings[idx];
}
// [[[end]]] (checksum: 260b7022824b9717be95db4e4e28a8d5)

// [[[cog:
// ename = 'MAV_MISSION_RESULT'
// enum_value_is_description_outl(ename, split_by_delim='')
// ]]]

//! MAV_MISSION_RESULT values
static const std::array<const std::string, 16> mav_mission_result_strings{{
/*  0 */ "mission accepted OK",
/*  1 */ "Generic error / not accepting mission commands at all right now.",
/*  2 */ "Coordinate frame is not supported.",
/*  3 */ "Command is not supported.",
/*  4 */ "Mission items exceed storage space.",
/*  5 */ "One of the parameters has an invalid value.",
/*  6 */ "param1 has an invalid value.",
/*  7 */ "param2 has an invalid value.",
/*  8 */ "param3 has an invalid value.",
/*  9 */ "param4 has an invalid value.",
/* 10 */ "x / param5 has an invalid value.",
/* 11 */ "y / param6 has an invalid value.",
/* 12 */ "z / param7 has an invalid value.",
/* 13 */ "Mission item received out of sequence",
/* 14 */ "Not accepting any mission commands from this communication partner.",
/* 15 */ "Current mission operation cancelled (e.g. mission upload, mission download).",
}};


std::string to_string(MAV_MISSION_RESULT e)
{
  size_t idx = enum_value(e);
  if (idx >= mav_mission_result_strings.size()) {
    return std::to_string(idx);
  }

  return mav_mission_result_strings[idx];
}
// [[[end]]] (checksum: ddddde7cdf04ebd988f019d5b93eadbe)

// [[[cog:
// ename = 'MAV_FRAME'
// enum_value_is_name_outl(ename)
// ]]]

//! MAV_FRAME values
static const std::array<const std::string, 22> mav_frame_strings{{
/*  0 */ "GLOBAL",
/*  1 */ "LOCAL_NED",
/*  2 */ "MISSION",
/*  3 */ "GLOBAL_RELATIVE_ALT",
/*  4 */ "LOCAL_ENU",
/*  5 */ "GLOBAL_INT",
/*  6 */ "GLOBAL_RELATIVE_ALT_INT",
/*  7 */ "LOCAL_OFFSET_NED",
/*  8 */ "BODY_NED",
/*  9 */ "BODY_OFFSET_NED",
/* 10 */ "GLOBAL_TERRAIN_ALT",
/* 11 */ "GLOBAL_TERRAIN_ALT_INT",
/* 12 */ "BODY_FRD",
/* 13 */ "RESERVED_13",
/* 14 */ "RESERVED_14",
/* 15 */ "RESERVED_15",
/* 16 */ "RESERVED_16",
/* 17 */ "RESERVED_17",
/* 18 */ "RESERVED_18",
/* 19 */ "RESERVED_19",
/* 20 */ "LOCAL_FRD",
/* 21 */ "LOCAL_FLU",
}};

std::string to_string(MAV_FRAME e)
{
  size_t idx = enum_value(e);
  if (idx >= mav_frame_strings.size()) {
    return std::to_string(idx);
  }

  return mav_frame_strings[idx];
}
// [[[end]]] (checksum: 9e2018e38b2c586263f10adba00d2ca6)

// [[[cog:
// ename = 'MAV_COMPONENT'
// suffix = 'MAV_COMP_ID'
// enum = get_enum(ename)
//
<<<<<<< HEAD
// cog.outl(
//     f"static const std::unordered_map<size_t, const std::string> "
//     f"{suffix.lower()}_strings{{{{")
=======
// cog.outl(f"static const std::unordered_map<typename std::underlying_type<{ename}>::type, const std::string> {suffix.lower()}_strings{{{{")
>>>>>>> ed762be1
// for k, e in enum:
//     name_short =  e.name[len(suffix) + 1:]
//     entry = f"""{{{k}, "{name_short}"}},"""
//     if EMIT_DESCRIPTION and e.description:
//         cog.outl(f"""  {entry:<39} // {e.description}""")
//     else:
//         cog.outl(f"""  {entry}""")
//
// cog.outl("}};")
// ]]]
<<<<<<< HEAD
static const std::unordered_map<size_t, const std::string> mav_comp_id_strings{{
  {0, "ALL"},
  {1, "AUTOPILOT1"},
  {25, "USER1"},
  {26, "USER2"},
  {27, "USER3"},
  {28, "USER4"},
  {29, "USER5"},
  {30, "USER6"},
  {31, "USER7"},
  {32, "USER8"},
  {33, "USER9"},
  {34, "USER10"},
  {35, "USER11"},
  {36, "USER12"},
  {37, "USER13"},
  {38, "USER14"},
  {39, "USER15"},
  {40, "USER16"},
  {41, "USER17"},
  {42, "USER18"},
  {43, "USER19"},
  {44, "USER20"},
  {45, "USER21"},
  {46, "USER22"},
  {47, "USER23"},
  {48, "USER24"},
  {49, "USER25"},
  {50, "USER26"},
  {51, "USER27"},
  {52, "USER28"},
  {53, "USER29"},
  {54, "USER30"},
  {55, "USER31"},
  {56, "USER32"},
  {57, "USER33"},
  {58, "USER34"},
  {59, "USER35"},
  {60, "USER36"},
  {61, "USER37"},
  {62, "USER38"},
  {63, "USER39"},
  {64, "USER40"},
  {65, "USER41"},
  {66, "USER42"},
  {67, "USER43"},
  {68, "TELEMETRY_RADIO"},
  {69, "USER45"},
  {70, "USER46"},
  {71, "USER47"},
  {72, "USER48"},
  {73, "USER49"},
  {74, "USER50"},
  {75, "USER51"},
  {76, "USER52"},
  {77, "USER53"},
  {78, "USER54"},
  {79, "USER55"},
  {80, "USER56"},
  {81, "USER57"},
  {82, "USER58"},
  {83, "USER59"},
  {84, "USER60"},
  {85, "USER61"},
  {86, "USER62"},
  {87, "USER63"},
  {88, "USER64"},
  {89, "USER65"},
  {90, "USER66"},
  {91, "USER67"},
  {92, "USER68"},
  {93, "USER69"},
  {94, "USER70"},
  {95, "USER71"},
  {96, "USER72"},
  {97, "USER73"},
  {98, "USER74"},
  {99, "USER75"},
  {100, "CAMERA"},
  {101, "CAMERA2"},
  {102, "CAMERA3"},
  {103, "CAMERA4"},
  {104, "CAMERA5"},
  {105, "CAMERA6"},
  {140, "SERVO1"},
  {141, "SERVO2"},
  {142, "SERVO3"},
  {143, "SERVO4"},
  {144, "SERVO5"},
  {145, "SERVO6"},
  {146, "SERVO7"},
  {147, "SERVO8"},
  {148, "SERVO9"},
  {149, "SERVO10"},
  {150, "SERVO11"},
  {151, "SERVO12"},
  {152, "SERVO13"},
  {153, "SERVO14"},
  {154, "GIMBAL"},
  {155, "LOG"},
  {156, "ADSB"},
  {157, "OSD"},
  {158, "PERIPHERAL"},
  {159, "QX1_GIMBAL"},
  {160, "FLARM"},
  {161, "PARACHUTE"},
  {171, "GIMBAL2"},
  {172, "GIMBAL3"},
  {173, "GIMBAL4"},
  {174, "GIMBAL5"},
  {175, "GIMBAL6"},
  {180, "BATTERY"},
  {181, "BATTERY2"},
  {190, "MISSIONPLANNER"},
  {191, "ONBOARD_COMPUTER"},
  {192, "ONBOARD_COMPUTER2"},
  {193, "ONBOARD_COMPUTER3"},
  {194, "ONBOARD_COMPUTER4"},
  {195, "PATHPLANNER"},
  {196, "OBSTACLE_AVOIDANCE"},
  {197, "VISUAL_INERTIAL_ODOMETRY"},
  {198, "PAIRING_MANAGER"},
  {200, "IMU"},
  {201, "IMU_2"},
  {202, "IMU_3"},
  {220, "GPS"},
  {221, "GPS2"},
  {236, "ODID_TXRX_1"},
  {237, "ODID_TXRX_2"},
  {238, "ODID_TXRX_3"},
  {240, "UDP_BRIDGE"},
  {241, "UART_BRIDGE"},
  {242, "TUNNEL_NODE"},
  {250, "SYSTEM_CONTROL"},
}};
// [[[end]]] (checksum: bdc7916b48d45154a0b164047b45edf7)

std::string to_string(MAV_COMPONENT e)
{
  size_t idx = enum_value(e);
  auto it = mav_comp_id_strings.find(idx);
=======
static const std::unordered_map<typename std::underlying_type<MAV_COMPONENT>::type, const std::string> mav_comp_id_strings{{
{   0, "ALL" },                           // Target id (target_component) used to broadcast messages to all components of the receiving system. Components should attempt to process messages with this component ID and forward to components on any other interfaces. Note: This is not a valid *source* component id for a message.
{   1, "AUTOPILOT1" },                    // System flight controller component ("autopilot"). Only one autopilot is expected in a particular system.
{  25, "USER1" },                         // Id for a component on privately managed MAVLink network. Can be used for any purpose but may not be published by components outside of the private network.
{  26, "USER2" },                         // Id for a component on privately managed MAVLink network. Can be used for any purpose but may not be published by components outside of the private network.
{  27, "USER3" },                         // Id for a component on privately managed MAVLink network. Can be used for any purpose but may not be published by components outside of the private network.
{  28, "USER4" },                         // Id for a component on privately managed MAVLink network. Can be used for any purpose but may not be published by components outside of the private network.
{  29, "USER5" },                         // Id for a component on privately managed MAVLink network. Can be used for any purpose but may not be published by components outside of the private network.
{  30, "USER6" },                         // Id for a component on privately managed MAVLink network. Can be used for any purpose but may not be published by components outside of the private network.
{  31, "USER7" },                         // Id for a component on privately managed MAVLink network. Can be used for any purpose but may not be published by components outside of the private network.
{  32, "USER8" },                         // Id for a component on privately managed MAVLink network. Can be used for any purpose but may not be published by components outside of the private network.
{  33, "USER9" },                         // Id for a component on privately managed MAVLink network. Can be used for any purpose but may not be published by components outside of the private network.
{  34, "USER10" },                        // Id for a component on privately managed MAVLink network. Can be used for any purpose but may not be published by components outside of the private network.
{  35, "USER11" },                        // Id for a component on privately managed MAVLink network. Can be used for any purpose but may not be published by components outside of the private network.
{  36, "USER12" },                        // Id for a component on privately managed MAVLink network. Can be used for any purpose but may not be published by components outside of the private network.
{  37, "USER13" },                        // Id for a component on privately managed MAVLink network. Can be used for any purpose but may not be published by components outside of the private network.
{  38, "USER14" },                        // Id for a component on privately managed MAVLink network. Can be used for any purpose but may not be published by components outside of the private network.
{  39, "USER15" },                        // Id for a component on privately managed MAVLink network. Can be used for any purpose but may not be published by components outside of the private network.
{  40, "USER16" },                        // Id for a component on privately managed MAVLink network. Can be used for any purpose but may not be published by components outside of the private network.
{  41, "USER17" },                        // Id for a component on privately managed MAVLink network. Can be used for any purpose but may not be published by components outside of the private network.
{  42, "USER18" },                        // Id for a component on privately managed MAVLink network. Can be used for any purpose but may not be published by components outside of the private network.
{  43, "USER19" },                        // Id for a component on privately managed MAVLink network. Can be used for any purpose but may not be published by components outside of the private network.
{  44, "USER20" },                        // Id for a component on privately managed MAVLink network. Can be used for any purpose but may not be published by components outside of the private network.
{  45, "USER21" },                        // Id for a component on privately managed MAVLink network. Can be used for any purpose but may not be published by components outside of the private network.
{  46, "USER22" },                        // Id for a component on privately managed MAVLink network. Can be used for any purpose but may not be published by components outside of the private network.
{  47, "USER23" },                        // Id for a component on privately managed MAVLink network. Can be used for any purpose but may not be published by components outside of the private network.
{  48, "USER24" },                        // Id for a component on privately managed MAVLink network. Can be used for any purpose but may not be published by components outside of the private network.
{  49, "USER25" },                        // Id for a component on privately managed MAVLink network. Can be used for any purpose but may not be published by components outside of the private network.
{  50, "USER26" },                        // Id for a component on privately managed MAVLink network. Can be used for any purpose but may not be published by components outside of the private network.
{  51, "USER27" },                        // Id for a component on privately managed MAVLink network. Can be used for any purpose but may not be published by components outside of the private network.
{  52, "USER28" },                        // Id for a component on privately managed MAVLink network. Can be used for any purpose but may not be published by components outside of the private network.
{  53, "USER29" },                        // Id for a component on privately managed MAVLink network. Can be used for any purpose but may not be published by components outside of the private network.
{  54, "USER30" },                        // Id for a component on privately managed MAVLink network. Can be used for any purpose but may not be published by components outside of the private network.
{  55, "USER31" },                        // Id for a component on privately managed MAVLink network. Can be used for any purpose but may not be published by components outside of the private network.
{  56, "USER32" },                        // Id for a component on privately managed MAVLink network. Can be used for any purpose but may not be published by components outside of the private network.
{  57, "USER33" },                        // Id for a component on privately managed MAVLink network. Can be used for any purpose but may not be published by components outside of the private network.
{  58, "USER34" },                        // Id for a component on privately managed MAVLink network. Can be used for any purpose but may not be published by components outside of the private network.
{  59, "USER35" },                        // Id for a component on privately managed MAVLink network. Can be used for any purpose but may not be published by components outside of the private network.
{  60, "USER36" },                        // Id for a component on privately managed MAVLink network. Can be used for any purpose but may not be published by components outside of the private network.
{  61, "USER37" },                        // Id for a component on privately managed MAVLink network. Can be used for any purpose but may not be published by components outside of the private network.
{  62, "USER38" },                        // Id for a component on privately managed MAVLink network. Can be used for any purpose but may not be published by components outside of the private network.
{  63, "USER39" },                        // Id for a component on privately managed MAVLink network. Can be used for any purpose but may not be published by components outside of the private network.
{  64, "USER40" },                        // Id for a component on privately managed MAVLink network. Can be used for any purpose but may not be published by components outside of the private network.
{  65, "USER41" },                        // Id for a component on privately managed MAVLink network. Can be used for any purpose but may not be published by components outside of the private network.
{  66, "USER42" },                        // Id for a component on privately managed MAVLink network. Can be used for any purpose but may not be published by components outside of the private network.
{  67, "USER43" },                        // Id for a component on privately managed MAVLink network. Can be used for any purpose but may not be published by components outside of the private network.
{  68, "TELEMETRY_RADIO" },               // Telemetry radio (e.g. SiK radio, or other component that emits RADIO_STATUS messages).
{  69, "USER45" },                        // Id for a component on privately managed MAVLink network. Can be used for any purpose but may not be published by components outside of the private network.
{  70, "USER46" },                        // Id for a component on privately managed MAVLink network. Can be used for any purpose but may not be published by components outside of the private network.
{  71, "USER47" },                        // Id for a component on privately managed MAVLink network. Can be used for any purpose but may not be published by components outside of the private network.
{  72, "USER48" },                        // Id for a component on privately managed MAVLink network. Can be used for any purpose but may not be published by components outside of the private network.
{  73, "USER49" },                        // Id for a component on privately managed MAVLink network. Can be used for any purpose but may not be published by components outside of the private network.
{  74, "USER50" },                        // Id for a component on privately managed MAVLink network. Can be used for any purpose but may not be published by components outside of the private network.
{  75, "USER51" },                        // Id for a component on privately managed MAVLink network. Can be used for any purpose but may not be published by components outside of the private network.
{  76, "USER52" },                        // Id for a component on privately managed MAVLink network. Can be used for any purpose but may not be published by components outside of the private network.
{  77, "USER53" },                        // Id for a component on privately managed MAVLink network. Can be used for any purpose but may not be published by components outside of the private network.
{  78, "USER54" },                        // Id for a component on privately managed MAVLink network. Can be used for any purpose but may not be published by components outside of the private network.
{  79, "USER55" },                        // Id for a component on privately managed MAVLink network. Can be used for any purpose but may not be published by components outside of the private network.
{  80, "USER56" },                        // Id for a component on privately managed MAVLink network. Can be used for any purpose but may not be published by components outside of the private network.
{  81, "USER57" },                        // Id for a component on privately managed MAVLink network. Can be used for any purpose but may not be published by components outside of the private network.
{  82, "USER58" },                        // Id for a component on privately managed MAVLink network. Can be used for any purpose but may not be published by components outside of the private network.
{  83, "USER59" },                        // Id for a component on privately managed MAVLink network. Can be used for any purpose but may not be published by components outside of the private network.
{  84, "USER60" },                        // Id for a component on privately managed MAVLink network. Can be used for any purpose but may not be published by components outside of the private network.
{  85, "USER61" },                        // Id for a component on privately managed MAVLink network. Can be used for any purpose but may not be published by components outside of the private network.
{  86, "USER62" },                        // Id for a component on privately managed MAVLink network. Can be used for any purpose but may not be published by components outside of the private network.
{  87, "USER63" },                        // Id for a component on privately managed MAVLink network. Can be used for any purpose but may not be published by components outside of the private network.
{  88, "USER64" },                        // Id for a component on privately managed MAVLink network. Can be used for any purpose but may not be published by components outside of the private network.
{  89, "USER65" },                        // Id for a component on privately managed MAVLink network. Can be used for any purpose but may not be published by components outside of the private network.
{  90, "USER66" },                        // Id for a component on privately managed MAVLink network. Can be used for any purpose but may not be published by components outside of the private network.
{  91, "USER67" },                        // Id for a component on privately managed MAVLink network. Can be used for any purpose but may not be published by components outside of the private network.
{  92, "USER68" },                        // Id for a component on privately managed MAVLink network. Can be used for any purpose but may not be published by components outside of the private network.
{  93, "USER69" },                        // Id for a component on privately managed MAVLink network. Can be used for any purpose but may not be published by components outside of the private network.
{  94, "USER70" },                        // Id for a component on privately managed MAVLink network. Can be used for any purpose but may not be published by components outside of the private network.
{  95, "USER71" },                        // Id for a component on privately managed MAVLink network. Can be used for any purpose but may not be published by components outside of the private network.
{  96, "USER72" },                        // Id for a component on privately managed MAVLink network. Can be used for any purpose but may not be published by components outside of the private network.
{  97, "USER73" },                        // Id for a component on privately managed MAVLink network. Can be used for any purpose but may not be published by components outside of the private network.
{  98, "USER74" },                        // Id for a component on privately managed MAVLink network. Can be used for any purpose but may not be published by components outside of the private network.
{  99, "USER75" },                        // Id for a component on privately managed MAVLink network. Can be used for any purpose but may not be published by components outside of the private network.
{ 100, "CAMERA" },                        // Camera #1.
{ 101, "CAMERA2" },                       // Camera #2.
{ 102, "CAMERA3" },                       // Camera #3.
{ 103, "CAMERA4" },                       // Camera #4.
{ 104, "CAMERA5" },                       // Camera #5.
{ 105, "CAMERA6" },                       // Camera #6.
{ 140, "SERVO1" },                        // Servo #1.
{ 141, "SERVO2" },                        // Servo #2.
{ 142, "SERVO3" },                        // Servo #3.
{ 143, "SERVO4" },                        // Servo #4.
{ 144, "SERVO5" },                        // Servo #5.
{ 145, "SERVO6" },                        // Servo #6.
{ 146, "SERVO7" },                        // Servo #7.
{ 147, "SERVO8" },                        // Servo #8.
{ 148, "SERVO9" },                        // Servo #9.
{ 149, "SERVO10" },                       // Servo #10.
{ 150, "SERVO11" },                       // Servo #11.
{ 151, "SERVO12" },                       // Servo #12.
{ 152, "SERVO13" },                       // Servo #13.
{ 153, "SERVO14" },                       // Servo #14.
{ 154, "GIMBAL" },                        // Gimbal #1.
{ 155, "LOG" },                           // Logging component.
{ 156, "ADSB" },                          // Automatic Dependent Surveillance-Broadcast (ADS-B) component.
{ 157, "OSD" },                           // On Screen Display (OSD) devices for video links.
{ 158, "PERIPHERAL" },                    // Generic autopilot peripheral component ID. Meant for devices that do not implement the parameter microservice.
{ 159, "QX1_GIMBAL" },                    // Gimbal ID for QX1.
{ 160, "FLARM" },                         // FLARM collision alert component.
{ 171, "GIMBAL2" },                       // Gimbal #2.
{ 172, "GIMBAL3" },                       // Gimbal #3.
{ 173, "GIMBAL4" },                       // Gimbal #4
{ 174, "GIMBAL5" },                       // Gimbal #5.
{ 175, "GIMBAL6" },                       // Gimbal #6.
{ 190, "MISSIONPLANNER" },                // Component that can generate/supply a mission flight plan (e.g. GCS or developer API).
{ 191, "ONBOARD_COMPUTER" },              // Component that lives on the onboard computer (companion computer) and has some generic functionalities, such as settings system parameters and monitoring the status of some processes that don't directly speak mavlink and so on.
{ 195, "PATHPLANNER" },                   // Component that finds an optimal path between points based on a certain constraint (e.g. minimum snap, shortest path, cost, etc.).
{ 196, "OBSTACLE_AVOIDANCE" },            // Component that plans a collision free path between two points.
{ 197, "VISUAL_INERTIAL_ODOMETRY" },      // Component that provides position estimates using VIO techniques.
{ 198, "PAIRING_MANAGER" },               // Component that manages pairing of vehicle and GCS.
{ 200, "IMU" },                           // Inertial Measurement Unit (IMU) #1.
{ 201, "IMU_2" },                         // Inertial Measurement Unit (IMU) #2.
{ 202, "IMU_3" },                         // Inertial Measurement Unit (IMU) #3.
{ 220, "GPS" },                           // GPS #1.
{ 221, "GPS2" },                          // GPS #2.
{ 236, "ODID_TXRX_1" },                   // Open Drone ID transmitter/receiver (Bluetooth/WiFi/Internet).
{ 237, "ODID_TXRX_2" },                   // Open Drone ID transmitter/receiver (Bluetooth/WiFi/Internet).
{ 238, "ODID_TXRX_3" },                   // Open Drone ID transmitter/receiver (Bluetooth/WiFi/Internet).
{ 240, "UDP_BRIDGE" },                    // Component to bridge MAVLink to UDP (i.e. from a UART).
{ 241, "UART_BRIDGE" },                   // Component to bridge to UART (i.e. from UDP).
{ 242, "TUNNEL_NODE" },                   // Component handling TUNNEL messages (e.g. vendor specific GUI of a component).
{ 250, "SYSTEM_CONTROL" },                // Component for handling system messages (e.g. to ARM, takeoff, etc.).
}};
// [[[end]]] (checksum: 2dc119e3e20f7668a71e8649ba3f67b6)

std::string to_string(MAV_COMPONENT e)
{
	auto idx = enum_value(e);
	auto it = mav_comp_id_strings.find(idx);
>>>>>>> ed762be1

  if (it == mav_comp_id_strings.end()) {
    return std::to_string(idx);
  }

  return it->second;
}

MAV_FRAME mav_frame_from_str(const std::string & mav_frame)
{
  for (size_t idx = 0; idx < mav_frame_strings.size(); idx++) {
    if (mav_frame_strings[idx] == mav_frame) {
      std::underlying_type<MAV_FRAME>::type rv = idx;
      return static_cast<MAV_FRAME>(rv);
    }
  }

  RCLCPP_ERROR_STREAM(logger, "FRAME: Unknown MAV_FRAME: " << mav_frame);
  return MAV_FRAME::LOCAL_NED;
}

MAV_TYPE mav_type_from_str(const std::string & mav_type)
{
  for (size_t idx = 0; idx < mav_type_names.size(); idx++) {
    if (mav_type_names[idx] == mav_type) {
      std::underlying_type<MAV_TYPE>::type rv = idx;
      return static_cast<MAV_TYPE>(rv);
    }
  }
  RCLCPP_ERROR_STREAM(logger, "TYPE: Unknown MAV_TYPE: " << mav_type);
  return MAV_TYPE::GENERIC;
}

// [[[cog:
// ename = 'MAV_DISTANCE_SENSOR'
// enum_value_is_name_outl(ename)
// ]]]

//! MAV_DISTANCE_SENSOR values
static const std::array<const std::string, 5> mav_distance_sensor_strings{{
/*  0 */ "LASER",
/*  1 */ "ULTRASOUND",
/*  2 */ "INFRARED",
/*  3 */ "RADAR",
/*  4 */ "UNKNOWN",
}};

std::string to_string(MAV_DISTANCE_SENSOR e)
{
  size_t idx = enum_value(e);
  if (idx >= mav_distance_sensor_strings.size()) {
    return std::to_string(idx);
  }

  return mav_distance_sensor_strings[idx];
}
// [[[end]]] (checksum: dda871f638e51a30d2ecd3b0d063c0de)

// [[[cog:
// ename = 'LANDING_TARGET_TYPE'
// enum_value_is_name_outl(ename)
// ]]]

//! LANDING_TARGET_TYPE values
static const std::array<const std::string, 4> landing_target_type_strings{{
/*  0 */ "LIGHT_BEACON",
/*  1 */ "RADIO_BEACON",
/*  2 */ "VISION_FIDUCIAL",
/*  3 */ "VISION_OTHER",
}};

std::string to_string(LANDING_TARGET_TYPE e)
{
  size_t idx = enum_value(e);
  if (idx >= landing_target_type_strings.size()) {
    return std::to_string(idx);
  }

  return landing_target_type_strings[idx];
}
// [[[end]]] (checksum: f582577481c6b17014ed9925665f7634)

LANDING_TARGET_TYPE landing_target_type_from_str(const std::string & landing_target_type)
{
  for (size_t idx = 0; idx < landing_target_type_strings.size(); idx++) {
    if (landing_target_type_strings[idx] == landing_target_type) {
      std::underlying_type<LANDING_TARGET_TYPE>::type rv = idx;
      return static_cast<LANDING_TARGET_TYPE>(rv);
    }
  }

  RCLCPP_ERROR_STREAM(
    logger,
    "TYPE: Unknown LANDING_TARGET_TYPE: " << landing_target_type <<
      ". Defaulting to LIGHT_BEACON");
  return LANDING_TARGET_TYPE::LIGHT_BEACON;
}

}       // namespace utils
}       // namespace mavros<|MERGE_RESOLUTION|>--- conflicted
+++ resolved
@@ -175,8 +175,7 @@
 // ]]]
 
 //! MAV_TYPE values
-<<<<<<< HEAD
-static const std::array<const std::string, 38> mav_type_strings{{
+static const std::array<const std::string, 36> mav_type_strings{{
 /*  0 */ "Generic micro air vehicle",
 /*  1 */ "Fixed wing aircraft",
 /*  2 */ "Quadrotor",
@@ -213,47 +212,6 @@
 /* 33 */ "Servo",
 /* 34 */ "Open Drone ID. See https:",
 /* 35 */ "Decarotor",
-/* 36 */ "Battery",
-/* 37 */ "Parachute",
-=======
-static const std::array<const std::string, 36> mav_type_strings{{
-/*  0 */ "Generic micro air vehicle",     // Generic micro air vehicle
-/*  1 */ "Fixed wing aircraft",           // Fixed wing aircraft.
-/*  2 */ "Quadrotor",                     // Quadrotor
-/*  3 */ "Coaxial helicopter",            // Coaxial helicopter
-/*  4 */ "Normal helicopter with tail rotor", // Normal helicopter with tail rotor.
-/*  5 */ "Ground installation",           // Ground installation
-/*  6 */ "Operator control unit",         // Operator control unit / ground control station
-/*  7 */ "Airship",                       // Airship, controlled
-/*  8 */ "Free balloon",                  // Free balloon, uncontrolled
-/*  9 */ "Rocket",                        // Rocket
-/* 10 */ "Ground rover",                  // Ground rover
-/* 11 */ "Surface vessel",                // Surface vessel, boat, ship
-/* 12 */ "Submarine",                     // Submarine
-/* 13 */ "Hexarotor",                     // Hexarotor
-/* 14 */ "Octorotor",                     // Octorotor
-/* 15 */ "Tricopter",                     // Tricopter
-/* 16 */ "Flapping wing",                 // Flapping wing
-/* 17 */ "Kite",                          // Kite
-/* 18 */ "Onboard companion controller",  // Onboard companion controller
-/* 19 */ "Two",                           // Two-rotor VTOL using control surfaces in vertical operation in addition. Tailsitter.
-/* 20 */ "Quad",                          // Quad-rotor VTOL using a V-shaped quad config in vertical operation. Tailsitter.
-/* 21 */ "Tiltrotor VTOL",                // Tiltrotor VTOL
-/* 22 */ "VTOL reserved 2",               // VTOL reserved 2
-/* 23 */ "VTOL reserved 3",               // VTOL reserved 3
-/* 24 */ "VTOL reserved 4",               // VTOL reserved 4
-/* 25 */ "VTOL reserved 5",               // VTOL reserved 5
-/* 26 */ "Gimbal",                        // Gimbal
-/* 27 */ "ADSB system",                   // ADSB system
-/* 28 */ "Steerable",                     // Steerable, nonrigid airfoil
-/* 29 */ "Dodecarotor",                   // Dodecarotor
-/* 30 */ "Camera",                        // Camera
-/* 31 */ "Charging station",              // Charging station
-/* 32 */ "FLARM collision avoidance system", // FLARM collision avoidance system
-/* 33 */ "Servo",                         // Servo
-/* 34 */ "Open Drone ID. See https:",     // Open Drone ID. See https://mavlink.io/en/services/opendroneid.html.
-/* 35 */ "Decarotor",                     // Decarotor
->>>>>>> ed762be1
 }};
 
 
@@ -266,11 +224,7 @@
 
   return mav_type_strings[idx];
 }
-<<<<<<< HEAD
-// [[[end]]] (checksum: 376064ea1578250d182ab62a85b06a41)
-=======
-// [[[end]]] (checksum: f44b083f4b6be34f26d75692072f09bf)
->>>>>>> ed762be1
+// [[[end]]] (checksum: 9fabd2cfbcc8bd349dbd7f69f2f81351)
 
 // [[[cog:
 // ename = 'MAV_TYPE'
@@ -278,8 +232,7 @@
 // ]]]
 
 //! MAV_TYPE values
-<<<<<<< HEAD
-static const std::array<const std::string, 38> mav_type_names{{
+static const std::array<const std::string, 36> mav_type_names{{
 /*  0 */ "GENERIC",
 /*  1 */ "FIXED_WING",
 /*  2 */ "QUADROTOR",
@@ -316,47 +269,6 @@
 /* 33 */ "SERVO",
 /* 34 */ "ODID",
 /* 35 */ "DECAROTOR",
-/* 36 */ "BATTERY",
-/* 37 */ "PARACHUTE",
-=======
-static const std::array<const std::string, 36> mav_type_names{{
-/*  0 */ "GENERIC",                       // Generic micro air vehicle
-/*  1 */ "FIXED_WING",                    // Fixed wing aircraft.
-/*  2 */ "QUADROTOR",                     // Quadrotor
-/*  3 */ "COAXIAL",                       // Coaxial helicopter
-/*  4 */ "HELICOPTER",                    // Normal helicopter with tail rotor.
-/*  5 */ "ANTENNA_TRACKER",               // Ground installation
-/*  6 */ "GCS",                           // Operator control unit / ground control station
-/*  7 */ "AIRSHIP",                       // Airship, controlled
-/*  8 */ "FREE_BALLOON",                  // Free balloon, uncontrolled
-/*  9 */ "ROCKET",                        // Rocket
-/* 10 */ "GROUND_ROVER",                  // Ground rover
-/* 11 */ "SURFACE_BOAT",                  // Surface vessel, boat, ship
-/* 12 */ "SUBMARINE",                     // Submarine
-/* 13 */ "HEXAROTOR",                     // Hexarotor
-/* 14 */ "OCTOROTOR",                     // Octorotor
-/* 15 */ "TRICOPTER",                     // Tricopter
-/* 16 */ "FLAPPING_WING",                 // Flapping wing
-/* 17 */ "KITE",                          // Kite
-/* 18 */ "ONBOARD_CONTROLLER",            // Onboard companion controller
-/* 19 */ "VTOL_DUOROTOR",                 // Two-rotor VTOL using control surfaces in vertical operation in addition. Tailsitter.
-/* 20 */ "VTOL_QUADROTOR",                // Quad-rotor VTOL using a V-shaped quad config in vertical operation. Tailsitter.
-/* 21 */ "VTOL_TILTROTOR",                // Tiltrotor VTOL
-/* 22 */ "VTOL_RESERVED2",                // VTOL reserved 2
-/* 23 */ "VTOL_RESERVED3",                // VTOL reserved 3
-/* 24 */ "VTOL_RESERVED4",                // VTOL reserved 4
-/* 25 */ "VTOL_RESERVED5",                // VTOL reserved 5
-/* 26 */ "GIMBAL",                        // Gimbal
-/* 27 */ "ADSB",                          // ADSB system
-/* 28 */ "PARAFOIL",                      // Steerable, nonrigid airfoil
-/* 29 */ "DODECAROTOR",                   // Dodecarotor
-/* 30 */ "CAMERA",                        // Camera
-/* 31 */ "CHARGING_STATION",              // Charging station
-/* 32 */ "FLARM",                         // FLARM collision avoidance system
-/* 33 */ "SERVO",                         // Servo
-/* 34 */ "ODID",                          // Open Drone ID. See https://mavlink.io/en/services/opendroneid.html.
-/* 35 */ "DECAROTOR",                     // Decarotor
->>>>>>> ed762be1
 }};
 
 std::string enum_to_name(MAV_TYPE e)
@@ -368,11 +280,7 @@
 
   return mav_type_names[idx];
 }
-<<<<<<< HEAD
-// [[[end]]] (checksum: 5e58c6b1f7868c26f570b97fa4389feb)
-=======
-// [[[end]]] (checksum: 3775b5a8763b4e66287a471af939ef6c)
->>>>>>> ed762be1
+// [[[end]]] (checksum: ab74f38c87f80d889bca765375689bdd)
 
 // [[[cog:
 // ename = 'MAV_STATE'
@@ -653,13 +561,9 @@
 // suffix = 'MAV_COMP_ID'
 // enum = get_enum(ename)
 //
-<<<<<<< HEAD
 // cog.outl(
-//     f"static const std::unordered_map<size_t, const std::string> "
-//     f"{suffix.lower()}_strings{{{{")
-=======
-// cog.outl(f"static const std::unordered_map<typename std::underlying_type<{ename}>::type, const std::string> {suffix.lower()}_strings{{{{")
->>>>>>> ed762be1
+//     f"static const std::unordered_map<typename std::underlying_type<{ename}>::type,\n"
+//     f"  const std::string> {suffix.lower()}_strings{{{{")
 // for k, e in enum:
 //     name_short =  e.name[len(suffix) + 1:]
 //     entry = f"""{{{k}, "{name_short}"}},"""
@@ -670,8 +574,8 @@
 //
 // cog.outl("}};")
 // ]]]
-<<<<<<< HEAD
-static const std::unordered_map<size_t, const std::string> mav_comp_id_strings{{
+static const std::unordered_map<typename std::underlying_type<MAV_COMPONENT>::type,
+  const std::string> mav_comp_id_strings{{
   {0, "ALL"},
   {1, "AUTOPILOT1"},
   {25, "USER1"},
@@ -776,19 +680,13 @@
   {158, "PERIPHERAL"},
   {159, "QX1_GIMBAL"},
   {160, "FLARM"},
-  {161, "PARACHUTE"},
   {171, "GIMBAL2"},
   {172, "GIMBAL3"},
   {173, "GIMBAL4"},
   {174, "GIMBAL5"},
   {175, "GIMBAL6"},
-  {180, "BATTERY"},
-  {181, "BATTERY2"},
   {190, "MISSIONPLANNER"},
   {191, "ONBOARD_COMPUTER"},
-  {192, "ONBOARD_COMPUTER2"},
-  {193, "ONBOARD_COMPUTER3"},
-  {194, "ONBOARD_COMPUTER4"},
   {195, "PATHPLANNER"},
   {196, "OBSTACLE_AVOIDANCE"},
   {197, "VISUAL_INERTIAL_ODOMETRY"},
@@ -806,149 +704,12 @@
   {242, "TUNNEL_NODE"},
   {250, "SYSTEM_CONTROL"},
 }};
-// [[[end]]] (checksum: bdc7916b48d45154a0b164047b45edf7)
+// [[[end]]] (checksum: 9c8184e019003b807b4d2498e6f1d81f)
 
 std::string to_string(MAV_COMPONENT e)
 {
   size_t idx = enum_value(e);
   auto it = mav_comp_id_strings.find(idx);
-=======
-static const std::unordered_map<typename std::underlying_type<MAV_COMPONENT>::type, const std::string> mav_comp_id_strings{{
-{   0, "ALL" },                           // Target id (target_component) used to broadcast messages to all components of the receiving system. Components should attempt to process messages with this component ID and forward to components on any other interfaces. Note: This is not a valid *source* component id for a message.
-{   1, "AUTOPILOT1" },                    // System flight controller component ("autopilot"). Only one autopilot is expected in a particular system.
-{  25, "USER1" },                         // Id for a component on privately managed MAVLink network. Can be used for any purpose but may not be published by components outside of the private network.
-{  26, "USER2" },                         // Id for a component on privately managed MAVLink network. Can be used for any purpose but may not be published by components outside of the private network.
-{  27, "USER3" },                         // Id for a component on privately managed MAVLink network. Can be used for any purpose but may not be published by components outside of the private network.
-{  28, "USER4" },                         // Id for a component on privately managed MAVLink network. Can be used for any purpose but may not be published by components outside of the private network.
-{  29, "USER5" },                         // Id for a component on privately managed MAVLink network. Can be used for any purpose but may not be published by components outside of the private network.
-{  30, "USER6" },                         // Id for a component on privately managed MAVLink network. Can be used for any purpose but may not be published by components outside of the private network.
-{  31, "USER7" },                         // Id for a component on privately managed MAVLink network. Can be used for any purpose but may not be published by components outside of the private network.
-{  32, "USER8" },                         // Id for a component on privately managed MAVLink network. Can be used for any purpose but may not be published by components outside of the private network.
-{  33, "USER9" },                         // Id for a component on privately managed MAVLink network. Can be used for any purpose but may not be published by components outside of the private network.
-{  34, "USER10" },                        // Id for a component on privately managed MAVLink network. Can be used for any purpose but may not be published by components outside of the private network.
-{  35, "USER11" },                        // Id for a component on privately managed MAVLink network. Can be used for any purpose but may not be published by components outside of the private network.
-{  36, "USER12" },                        // Id for a component on privately managed MAVLink network. Can be used for any purpose but may not be published by components outside of the private network.
-{  37, "USER13" },                        // Id for a component on privately managed MAVLink network. Can be used for any purpose but may not be published by components outside of the private network.
-{  38, "USER14" },                        // Id for a component on privately managed MAVLink network. Can be used for any purpose but may not be published by components outside of the private network.
-{  39, "USER15" },                        // Id for a component on privately managed MAVLink network. Can be used for any purpose but may not be published by components outside of the private network.
-{  40, "USER16" },                        // Id for a component on privately managed MAVLink network. Can be used for any purpose but may not be published by components outside of the private network.
-{  41, "USER17" },                        // Id for a component on privately managed MAVLink network. Can be used for any purpose but may not be published by components outside of the private network.
-{  42, "USER18" },                        // Id for a component on privately managed MAVLink network. Can be used for any purpose but may not be published by components outside of the private network.
-{  43, "USER19" },                        // Id for a component on privately managed MAVLink network. Can be used for any purpose but may not be published by components outside of the private network.
-{  44, "USER20" },                        // Id for a component on privately managed MAVLink network. Can be used for any purpose but may not be published by components outside of the private network.
-{  45, "USER21" },                        // Id for a component on privately managed MAVLink network. Can be used for any purpose but may not be published by components outside of the private network.
-{  46, "USER22" },                        // Id for a component on privately managed MAVLink network. Can be used for any purpose but may not be published by components outside of the private network.
-{  47, "USER23" },                        // Id for a component on privately managed MAVLink network. Can be used for any purpose but may not be published by components outside of the private network.
-{  48, "USER24" },                        // Id for a component on privately managed MAVLink network. Can be used for any purpose but may not be published by components outside of the private network.
-{  49, "USER25" },                        // Id for a component on privately managed MAVLink network. Can be used for any purpose but may not be published by components outside of the private network.
-{  50, "USER26" },                        // Id for a component on privately managed MAVLink network. Can be used for any purpose but may not be published by components outside of the private network.
-{  51, "USER27" },                        // Id for a component on privately managed MAVLink network. Can be used for any purpose but may not be published by components outside of the private network.
-{  52, "USER28" },                        // Id for a component on privately managed MAVLink network. Can be used for any purpose but may not be published by components outside of the private network.
-{  53, "USER29" },                        // Id for a component on privately managed MAVLink network. Can be used for any purpose but may not be published by components outside of the private network.
-{  54, "USER30" },                        // Id for a component on privately managed MAVLink network. Can be used for any purpose but may not be published by components outside of the private network.
-{  55, "USER31" },                        // Id for a component on privately managed MAVLink network. Can be used for any purpose but may not be published by components outside of the private network.
-{  56, "USER32" },                        // Id for a component on privately managed MAVLink network. Can be used for any purpose but may not be published by components outside of the private network.
-{  57, "USER33" },                        // Id for a component on privately managed MAVLink network. Can be used for any purpose but may not be published by components outside of the private network.
-{  58, "USER34" },                        // Id for a component on privately managed MAVLink network. Can be used for any purpose but may not be published by components outside of the private network.
-{  59, "USER35" },                        // Id for a component on privately managed MAVLink network. Can be used for any purpose but may not be published by components outside of the private network.
-{  60, "USER36" },                        // Id for a component on privately managed MAVLink network. Can be used for any purpose but may not be published by components outside of the private network.
-{  61, "USER37" },                        // Id for a component on privately managed MAVLink network. Can be used for any purpose but may not be published by components outside of the private network.
-{  62, "USER38" },                        // Id for a component on privately managed MAVLink network. Can be used for any purpose but may not be published by components outside of the private network.
-{  63, "USER39" },                        // Id for a component on privately managed MAVLink network. Can be used for any purpose but may not be published by components outside of the private network.
-{  64, "USER40" },                        // Id for a component on privately managed MAVLink network. Can be used for any purpose but may not be published by components outside of the private network.
-{  65, "USER41" },                        // Id for a component on privately managed MAVLink network. Can be used for any purpose but may not be published by components outside of the private network.
-{  66, "USER42" },                        // Id for a component on privately managed MAVLink network. Can be used for any purpose but may not be published by components outside of the private network.
-{  67, "USER43" },                        // Id for a component on privately managed MAVLink network. Can be used for any purpose but may not be published by components outside of the private network.
-{  68, "TELEMETRY_RADIO" },               // Telemetry radio (e.g. SiK radio, or other component that emits RADIO_STATUS messages).
-{  69, "USER45" },                        // Id for a component on privately managed MAVLink network. Can be used for any purpose but may not be published by components outside of the private network.
-{  70, "USER46" },                        // Id for a component on privately managed MAVLink network. Can be used for any purpose but may not be published by components outside of the private network.
-{  71, "USER47" },                        // Id for a component on privately managed MAVLink network. Can be used for any purpose but may not be published by components outside of the private network.
-{  72, "USER48" },                        // Id for a component on privately managed MAVLink network. Can be used for any purpose but may not be published by components outside of the private network.
-{  73, "USER49" },                        // Id for a component on privately managed MAVLink network. Can be used for any purpose but may not be published by components outside of the private network.
-{  74, "USER50" },                        // Id for a component on privately managed MAVLink network. Can be used for any purpose but may not be published by components outside of the private network.
-{  75, "USER51" },                        // Id for a component on privately managed MAVLink network. Can be used for any purpose but may not be published by components outside of the private network.
-{  76, "USER52" },                        // Id for a component on privately managed MAVLink network. Can be used for any purpose but may not be published by components outside of the private network.
-{  77, "USER53" },                        // Id for a component on privately managed MAVLink network. Can be used for any purpose but may not be published by components outside of the private network.
-{  78, "USER54" },                        // Id for a component on privately managed MAVLink network. Can be used for any purpose but may not be published by components outside of the private network.
-{  79, "USER55" },                        // Id for a component on privately managed MAVLink network. Can be used for any purpose but may not be published by components outside of the private network.
-{  80, "USER56" },                        // Id for a component on privately managed MAVLink network. Can be used for any purpose but may not be published by components outside of the private network.
-{  81, "USER57" },                        // Id for a component on privately managed MAVLink network. Can be used for any purpose but may not be published by components outside of the private network.
-{  82, "USER58" },                        // Id for a component on privately managed MAVLink network. Can be used for any purpose but may not be published by components outside of the private network.
-{  83, "USER59" },                        // Id for a component on privately managed MAVLink network. Can be used for any purpose but may not be published by components outside of the private network.
-{  84, "USER60" },                        // Id for a component on privately managed MAVLink network. Can be used for any purpose but may not be published by components outside of the private network.
-{  85, "USER61" },                        // Id for a component on privately managed MAVLink network. Can be used for any purpose but may not be published by components outside of the private network.
-{  86, "USER62" },                        // Id for a component on privately managed MAVLink network. Can be used for any purpose but may not be published by components outside of the private network.
-{  87, "USER63" },                        // Id for a component on privately managed MAVLink network. Can be used for any purpose but may not be published by components outside of the private network.
-{  88, "USER64" },                        // Id for a component on privately managed MAVLink network. Can be used for any purpose but may not be published by components outside of the private network.
-{  89, "USER65" },                        // Id for a component on privately managed MAVLink network. Can be used for any purpose but may not be published by components outside of the private network.
-{  90, "USER66" },                        // Id for a component on privately managed MAVLink network. Can be used for any purpose but may not be published by components outside of the private network.
-{  91, "USER67" },                        // Id for a component on privately managed MAVLink network. Can be used for any purpose but may not be published by components outside of the private network.
-{  92, "USER68" },                        // Id for a component on privately managed MAVLink network. Can be used for any purpose but may not be published by components outside of the private network.
-{  93, "USER69" },                        // Id for a component on privately managed MAVLink network. Can be used for any purpose but may not be published by components outside of the private network.
-{  94, "USER70" },                        // Id for a component on privately managed MAVLink network. Can be used for any purpose but may not be published by components outside of the private network.
-{  95, "USER71" },                        // Id for a component on privately managed MAVLink network. Can be used for any purpose but may not be published by components outside of the private network.
-{  96, "USER72" },                        // Id for a component on privately managed MAVLink network. Can be used for any purpose but may not be published by components outside of the private network.
-{  97, "USER73" },                        // Id for a component on privately managed MAVLink network. Can be used for any purpose but may not be published by components outside of the private network.
-{  98, "USER74" },                        // Id for a component on privately managed MAVLink network. Can be used for any purpose but may not be published by components outside of the private network.
-{  99, "USER75" },                        // Id for a component on privately managed MAVLink network. Can be used for any purpose but may not be published by components outside of the private network.
-{ 100, "CAMERA" },                        // Camera #1.
-{ 101, "CAMERA2" },                       // Camera #2.
-{ 102, "CAMERA3" },                       // Camera #3.
-{ 103, "CAMERA4" },                       // Camera #4.
-{ 104, "CAMERA5" },                       // Camera #5.
-{ 105, "CAMERA6" },                       // Camera #6.
-{ 140, "SERVO1" },                        // Servo #1.
-{ 141, "SERVO2" },                        // Servo #2.
-{ 142, "SERVO3" },                        // Servo #3.
-{ 143, "SERVO4" },                        // Servo #4.
-{ 144, "SERVO5" },                        // Servo #5.
-{ 145, "SERVO6" },                        // Servo #6.
-{ 146, "SERVO7" },                        // Servo #7.
-{ 147, "SERVO8" },                        // Servo #8.
-{ 148, "SERVO9" },                        // Servo #9.
-{ 149, "SERVO10" },                       // Servo #10.
-{ 150, "SERVO11" },                       // Servo #11.
-{ 151, "SERVO12" },                       // Servo #12.
-{ 152, "SERVO13" },                       // Servo #13.
-{ 153, "SERVO14" },                       // Servo #14.
-{ 154, "GIMBAL" },                        // Gimbal #1.
-{ 155, "LOG" },                           // Logging component.
-{ 156, "ADSB" },                          // Automatic Dependent Surveillance-Broadcast (ADS-B) component.
-{ 157, "OSD" },                           // On Screen Display (OSD) devices for video links.
-{ 158, "PERIPHERAL" },                    // Generic autopilot peripheral component ID. Meant for devices that do not implement the parameter microservice.
-{ 159, "QX1_GIMBAL" },                    // Gimbal ID for QX1.
-{ 160, "FLARM" },                         // FLARM collision alert component.
-{ 171, "GIMBAL2" },                       // Gimbal #2.
-{ 172, "GIMBAL3" },                       // Gimbal #3.
-{ 173, "GIMBAL4" },                       // Gimbal #4
-{ 174, "GIMBAL5" },                       // Gimbal #5.
-{ 175, "GIMBAL6" },                       // Gimbal #6.
-{ 190, "MISSIONPLANNER" },                // Component that can generate/supply a mission flight plan (e.g. GCS or developer API).
-{ 191, "ONBOARD_COMPUTER" },              // Component that lives on the onboard computer (companion computer) and has some generic functionalities, such as settings system parameters and monitoring the status of some processes that don't directly speak mavlink and so on.
-{ 195, "PATHPLANNER" },                   // Component that finds an optimal path between points based on a certain constraint (e.g. minimum snap, shortest path, cost, etc.).
-{ 196, "OBSTACLE_AVOIDANCE" },            // Component that plans a collision free path between two points.
-{ 197, "VISUAL_INERTIAL_ODOMETRY" },      // Component that provides position estimates using VIO techniques.
-{ 198, "PAIRING_MANAGER" },               // Component that manages pairing of vehicle and GCS.
-{ 200, "IMU" },                           // Inertial Measurement Unit (IMU) #1.
-{ 201, "IMU_2" },                         // Inertial Measurement Unit (IMU) #2.
-{ 202, "IMU_3" },                         // Inertial Measurement Unit (IMU) #3.
-{ 220, "GPS" },                           // GPS #1.
-{ 221, "GPS2" },                          // GPS #2.
-{ 236, "ODID_TXRX_1" },                   // Open Drone ID transmitter/receiver (Bluetooth/WiFi/Internet).
-{ 237, "ODID_TXRX_2" },                   // Open Drone ID transmitter/receiver (Bluetooth/WiFi/Internet).
-{ 238, "ODID_TXRX_3" },                   // Open Drone ID transmitter/receiver (Bluetooth/WiFi/Internet).
-{ 240, "UDP_BRIDGE" },                    // Component to bridge MAVLink to UDP (i.e. from a UART).
-{ 241, "UART_BRIDGE" },                   // Component to bridge to UART (i.e. from UDP).
-{ 242, "TUNNEL_NODE" },                   // Component handling TUNNEL messages (e.g. vendor specific GUI of a component).
-{ 250, "SYSTEM_CONTROL" },                // Component for handling system messages (e.g. to ARM, takeoff, etc.).
-}};
-// [[[end]]] (checksum: 2dc119e3e20f7668a71e8649ba3f67b6)
-
-std::string to_string(MAV_COMPONENT e)
-{
-	auto idx = enum_value(e);
-	auto it = mav_comp_id_strings.find(idx);
->>>>>>> ed762be1
 
   if (it == mav_comp_id_strings.end()) {
     return std::to_string(idx);
